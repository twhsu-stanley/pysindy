"""
Unit tests for optimizers.
"""
import numpy as np
import pytest
from numpy.linalg import norm
from scipy.integrate import solve_ivp
from sklearn.base import BaseEstimator
from sklearn.exceptions import ConvergenceWarning
from sklearn.exceptions import NotFittedError
from sklearn.linear_model import ElasticNet
from sklearn.linear_model import Lasso
from sklearn.utils.validation import check_is_fitted

from pysindy import FiniteDifference
from pysindy import PDELibrary
from pysindy import PolynomialLibrary
from pysindy import SINDy
from pysindy.feature_library import CustomLibrary
from pysindy.feature_library import SINDyPILibrary
from pysindy.optimizers import ConstrainedSR3
from pysindy.optimizers import EnsembleOptimizer
from pysindy.optimizers import FROLS
from pysindy.optimizers import SINDyOptimizer
from pysindy.optimizers import SINDyPI
from pysindy.optimizers import SR3
from pysindy.optimizers import SSR
from pysindy.optimizers import STLSQ
from pysindy.optimizers import TrappingSR3
from pysindy.utils import supports_multiple_targets
from pysindy.utils.odes import enzyme

# For reproducibility
np.random.seed(100)


class DummyLinearModel(BaseEstimator):
    # Does not natively support multiple targets
    def fit(self, x, y):
        self.coef_ = np.ones(x.shape[1])
        self.intercept_ = 0
        return self

    def predict(self, x):
        return x


class DummyEmptyModel(BaseEstimator):
    # Does not have fit or predict methods
    def __init__(self):
        self.fit_intercept = False
        self.normalize_columns = False


class DummyModelNoCoef(BaseEstimator):
    # Does not set the coef_ attribute
    def fit(self, x, y):
        self.intercept_ = 0
        return self

    def predict(self, x):
        return x


@pytest.mark.parametrize(
    "cls, support",
    [
        (Lasso, True),
        (STLSQ, True),
        (SSR, True),
        (FROLS, True),
        (SR3, True),
        (ConstrainedSR3, True),
        (TrappingSR3, True),
        (DummyLinearModel, False),
    ],
)
def test_supports_multiple_targets(cls, support):
    assert supports_multiple_targets(cls()) == support


@pytest.fixture(params=["data_derivative_1d", "data_derivative_2d"])
def data(request):
    return request.getfixturevalue(request.param)


@pytest.mark.parametrize(
    "optimizer",
    [
        STLSQ(),
        SSR(),
        SSR(criteria="model_residual"),
        FROLS(),
        SR3(),
        ConstrainedSR3(),
        TrappingSR3(),
        Lasso(fit_intercept=False),
        ElasticNet(fit_intercept=False),
        DummyLinearModel(),
    ],
)
def test_fit(data_derivative_1d, optimizer):
    x, x_dot = data_derivative_1d
    if len(x.shape) == 1:
        x = x.reshape(-1, 1)
    opt = SINDyOptimizer(optimizer, unbias=False)
    opt.fit(x, x_dot)

    check_is_fitted(opt)
    assert opt.complexity >= 0
    if len(x_dot.shape) > 1:
        assert opt.coef_.shape == (x.shape[1], x_dot.shape[1])
    else:
        assert opt.coef_.shape == (1, x.shape[1])


@pytest.mark.parametrize(
    "optimizer",
    [STLSQ(), SSR(), SSR(criteria="model_residual"), FROLS(), SR3()],
)
def test_not_fitted(optimizer):
    with pytest.raises(NotFittedError):
        optimizer.predict(np.ones((1, 3)))


@pytest.mark.parametrize("optimizer", [STLSQ(), SR3()])
def test_complexity_not_fitted(optimizer, data_derivative_2d):
    with pytest.raises(NotFittedError):
        optimizer.complexity

    x, _ = data_derivative_2d
    optimizer.fit(x, x)
    assert optimizer.complexity > 0


@pytest.mark.parametrize(
    "kwargs", [{"normalize_columns": True}, {"fit_intercept": True}, {"copy_X": False}]
)
def test_alternate_parameters(data_derivative_1d, kwargs):
    x, x_dot = data_derivative_1d
    x = x.reshape(-1, 1)

    model = STLSQ(**kwargs)
    model.fit(x, x_dot)
    model.fit(x, x_dot, sample_weight=x[:, 0])

    check_is_fitted(model)


@pytest.mark.parametrize(
    "optimizer",
    [
        STLSQ,
        SSR,
        FROLS,
        SR3,
        ConstrainedSR3,
        TrappingSR3,
    ],
)
def test_sample_weight_optimizers(data_lorenz, optimizer):
    x, t = data_lorenz
    dt = t[1] - t[0]
    x_dot = FiniteDifference()._differentiate(x, t=dt)

    sample_weight = np.ones(x[:, 0].shape)
    sample_weight[::2] = 0
    model = optimizer()
    model.fit(x, x_dot)
    model.fit(x, x_dot, sample_weight=sample_weight)
    model.fit(x, x_dot, sample_weight=sample_weight)
    check_is_fitted(model)

    model = optimizer(normalize_columns=True)
    model.fit(x, x_dot)
    model.fit(x, x_dot, sample_weight=sample_weight)
    model.fit(x, x_dot, sample_weight=sample_weight)
    check_is_fitted(model)


@pytest.mark.parametrize("optimizer", [STLSQ, SR3, ConstrainedSR3])
@pytest.mark.parametrize("params", [dict(threshold=-1), dict(max_iter=0)])
def test_general_bad_parameters(optimizer, params):
    with pytest.raises(ValueError):
        optimizer(**params)


@pytest.mark.parametrize("optimizer", [SR3, ConstrainedSR3])
@pytest.mark.parametrize(
    "params",
    [
        dict(nu=0),
        dict(tol=0),
        dict(trimming_fraction=-1),
        dict(trimming_fraction=2),
    ],
)
def test_sr3_bad_parameters(optimizer, params):
    with pytest.raises(ValueError):
        optimizer(**params)


@pytest.mark.parametrize(
    "params",
    [
        dict(eta=-1),
        dict(tol=0),
        dict(tol_m=0),
        dict(eps_solver=0),
        dict(eta=1, alpha_m=-1),
        dict(eta=1, alpha_A=-1),
        dict(gamma=1),
        dict(evolve_w=False, relax_optim=False),
        dict(thresholder="l0"),
        dict(threshold=-1),
        dict(max_iter=0),
        dict(eta=10, alpha_m=20),
        dict(eta=10, alpha_A=20),
        dict(inequality_constraints=True, evolve_w=False),
        dict(
            constraint_lhs=np.zeros((10, 10)),
            constraint_rhs=np.zeros(10),
            constraint_order="None",
        ),
    ],
)
def test_trapping_bad_parameters(params):
    with pytest.raises(ValueError):
        TrappingSR3(**params)


def test_trapping_objective_print():
<<<<<<< HEAD
=======
    # test error in verbose print logic when max_iter < 10
>>>>>>> 7c2ba771
    opt = TrappingSR3(max_iter=2, verbose=True)
    arr = np.ones(1)
    opt._objective(arr, arr, arr, arr, arr, 1)


@pytest.mark.parametrize(
    "params",
    [
        dict(tol=0),
        dict(max_iter=-1),
        dict(thresholder="l0"),
        dict(threshold=-1),
        dict(thresholds=1),
        dict(thresholder="weighted_l1"),
        dict(model_subset=0),
        dict(model_subset=[50]),
        dict(model_subset=[0, 0.5, 1]),
    ],
)
def test_sindypi_bad_parameters(data_lorenz, params):
    x, t = data_lorenz
    with pytest.raises(ValueError):
        opt = SINDyPI(**params)
        model = SINDy(optimizer=opt)
        model.fit(x, t=t)


@pytest.mark.parametrize(
    "params",
    [
        dict(tol=1e-3),
        dict(thresholder="l1"),
        dict(thresholder="weighted_l1", thresholds=np.zeros((10, 10))),
        dict(thresholder="l2"),
        dict(thresholder="weighted_l2", thresholds=np.zeros((10, 10))),
        dict(model_subset=[5]),
    ],
)
def test_sindypi_fit(params):
    dt = 0.01
    T = 5
    t = np.arange(0, T + dt, dt)
    x0_train = [0.55]
    x_train = solve_ivp(enzyme, (t[0], t[-1]), x0_train, t_eval=t).y.T

    # initialize a quartic polynomial library for x
    x_library_functions = [
        lambda x: x,
        lambda x, y: x * y,
        lambda x: x**2,
        lambda x, y, z: x * y * z,
        lambda x, y: x * y**2,
        lambda x: x**3,
        lambda x, y, z, w: x * y * z * w,
        lambda x, y, z: x * y * z**2,
        lambda x, y: x * y**3,
        lambda x: x**4,
    ]
    # initialize a linear polynomial library for x_dot
    x_dot_library_functions = [lambda x: x]

    # library function names includes both the x_library_functions
    # and x_dot_library_functions names
    library_function_names = [
        lambda x: x,
        lambda x, y: x + y,
        lambda x: x + x,
        lambda x, y, z: x + y + z,
        lambda x, y: x + y + y,
        lambda x: x + x + x,
        lambda x, y, z, w: x + y + z + w,
        lambda x, y, z: x + y + z + z,
        lambda x, y: x + y + y + y,
        lambda x: x + x + x + x,
        lambda x: x,
    ]

    # Need to pass time base to the library so can build the x_dot library from x
    sindy_library = SINDyPILibrary(
        library_functions=x_library_functions,
        x_dot_library_functions=x_dot_library_functions,
        t=t,
        function_names=library_function_names,
        include_bias=True,
    )

    opt = SINDyPI(**params)
    model = SINDy(
        optimizer=opt,
        feature_library=sindy_library,
        differentiation_method=FiniteDifference(drop_endpoints=True),
    )
    model.fit(x_train, t=t)
    assert np.shape(opt.coef_) == (10, 10)


@pytest.mark.parametrize(
    "params",
    [
        dict(thresholder="l1", threshold=0),
        dict(thresholder="l1", threshold=1e-5),
        dict(thresholder="weighted_l1", thresholds=np.zeros((3, 9))),
        dict(thresholder="weighted_l1", thresholds=1e-5 * np.ones((3, 9))),
        dict(thresholder="l2", threshold=0),
        dict(thresholder="l2", threshold=1e-5),
        dict(thresholder="weighted_l2", thresholds=np.zeros((3, 9))),
        dict(thresholder="weighted_l2", thresholds=1e-5 * np.ones((3, 9))),
    ],
)
def test_sr3_quadratic_library(params):
    x = np.random.standard_normal((100, 3))
    library_functions = [
        lambda x: x,
        lambda x, y: x * y,
        lambda x: x**2,
    ]
    library_function_names = [
        lambda x: str(x),
        lambda x, y: "{} * {}".format(x, y),
        lambda x: "{}^2".format(x),
    ]
    sindy_library = CustomLibrary(
        library_functions=library_functions, function_names=library_function_names
    )

    # Test SR3
    opt = SR3(**params)
    model = SINDy(optimizer=opt, feature_library=sindy_library)
    model.fit(x)
    check_is_fitted(model)


@pytest.mark.parametrize(
    "params",
    [
        dict(thresholder="l1", threshold=0),
        dict(thresholder="l1", threshold=1e-5),
        dict(thresholder="weighted_l1", thresholds=np.zeros((3, 9))),
        dict(thresholder="weighted_l1", thresholds=1e-5 * np.ones((3, 9))),
        dict(thresholder="l2", threshold=0),
        dict(thresholder="l2", threshold=1e-5),
        dict(thresholder="weighted_l2", thresholds=np.zeros((3, 9))),
        dict(thresholder="weighted_l2", thresholds=1e-5 * np.ones((3, 9))),
    ],
)
def test_constrained_sr3_quadratic_library(params):
    x = np.random.standard_normal((100, 3))
    library_functions = [
        lambda x: x,
        lambda x, y: x * y,
        lambda x: x**2,
    ]
    library_function_names = [
        lambda x: str(x),
        lambda x, y: "{} * {}".format(x, y),
        lambda x: "{}^2".format(x),
    ]
    sindy_library = CustomLibrary(
        library_functions=library_functions, function_names=library_function_names
    )

    # Test constrained SR3 without constraints
    opt = ConstrainedSR3(**params)
    model = SINDy(optimizer=opt, feature_library=sindy_library)
    model.fit(x)
    check_is_fitted(model)

    # rerun with identity constraints
    r = 3
    N = 9
    p = r + r * (r - 1) + int(r * (r - 1) * (r - 2) / 6.0)
    constraint_rhs = np.zeros(p)
    constraint_matrix = np.eye(p, r * N)

    # Test constrained SR3 with constraints
    opt = ConstrainedSR3(
        constraint_lhs=constraint_matrix, constraint_rhs=constraint_rhs, **params
    )
    model = SINDy(optimizer=opt, feature_library=sindy_library)
    model.fit(x)
    check_is_fitted(model)
    assert np.allclose((model.coefficients().flatten())[:p], 0.0)


@pytest.mark.parametrize(
    "trapping_sr3_params",
    [
        dict(),
        dict(accel=True),
        dict(relax_optim=False),
    ],
)
@pytest.mark.parametrize(
    "params",
    [
        dict(thresholder="l1", threshold=0),
        dict(thresholder="l1", threshold=1e-5),
        dict(
            thresholder="weighted_l1",
            thresholds=np.zeros((3, 9)),
            eta=1e5,
            alpha_m=1e4,
            alpha_A=1e5,
        ),
        dict(thresholder="weighted_l1", thresholds=1e-5 * np.ones((3, 9))),
        dict(thresholder="l2", threshold=0),
        dict(thresholder="l2", threshold=1e-5),
        dict(thresholder="weighted_l2", thresholds=np.zeros((3, 9))),
        dict(thresholder="weighted_l2", thresholds=1e-5 * np.ones((3, 9))),
    ],
)
def test_trapping_sr3_quadratic_library(
    params, trapping_sr3_params, data_quadratic_library
):
    np.random.seed(100)
    x = np.random.standard_normal((100, 3))

    sindy_library = data_quadratic_library
    params.update(trapping_sr3_params)

    opt = TrappingSR3(**params)
    model = SINDy(optimizer=opt, feature_library=sindy_library)
    model.fit(x)
    assert opt.PL_unsym_.shape == (3, 3, 3, 9)
    assert opt.PL_.shape == (3, 3, 3, 9)
    assert opt.PQ_.shape == (3, 3, 3, 3, 9)
    check_is_fitted(model)

    # Rerun with identity constraints
    r = 3
    N = 9
    p = r + r * (r - 1) + int(r * (r - 1) * (r - 2) / 6.0)
    params["constraint_rhs"] = np.zeros(p)
    params["constraint_lhs"] = np.eye(p, r * N)

    opt = TrappingSR3(**params)
    model = SINDy(optimizer=opt, feature_library=sindy_library)
    model.fit(x)
    assert opt.PL_unsym_.shape == (3, 3, 3, 9)
    assert opt.PL_.shape == (3, 3, 3, 9)
    assert opt.PQ_.shape == (3, 3, 3, 3, 9)
    check_is_fitted(model)
    # check is solve was infeasible first
    if not np.allclose(opt.m_history_[-1], opt.m_history_[0]):
        zero_inds = [0, 1, 3, 6, 9, 12, 15, 18, 21, 24]
        assert np.allclose((model.coefficients().flatten())[zero_inds], 0.0, atol=1e-5)


def test_trapping_cubic_library():
    x = np.random.standard_normal((10, 3))
    library_functions = [
        lambda x: x,
        lambda x, y: x * y,
        lambda x: x**2,
        lambda x, y, z: x * y * z,
        lambda x, y: x**2 * y,
        lambda x: x**3,
    ]
    library_function_names = [
        lambda x: str(x),
        lambda x, y: "{} * {}".format(x, y),
        lambda x: "{}^2".format(x),
        lambda x, y, z: "{} * {} * {}".format(x, y, z),
        lambda x, y: "{}^2 * {}".format(x, y),
        lambda x: "{}^3".format(x),
    ]
    sindy_library = CustomLibrary(
        library_functions=library_functions, function_names=library_function_names
    )
    opt = TrappingSR3()
    model = SINDy(optimizer=opt, feature_library=sindy_library)
    model.fit(x)
    check_is_fitted(model)


@pytest.mark.parametrize(
    "error, optimizer, params",
    [
        (ValueError, STLSQ, dict(alpha=-1)),
        (ValueError, SSR, dict(alpha=-1)),
        (ValueError, SSR, dict(criteria="None")),
        (ValueError, SSR, dict(max_iter=-1)),
        (ValueError, FROLS, dict(max_iter=-1)),
        (NotImplementedError, SR3, dict(thresholder="l3")),
        (NotImplementedError, ConstrainedSR3, dict(thresholder="l3")),
        (
            ValueError,
            ConstrainedSR3,
            dict(
                inequality_constraints=True,
                constraint_lhs=np.zeros((1, 1)),
                constraint_rhs=np.zeros(1),
                thresholder="l0",
            ),
        ),
        (ValueError, ConstrainedSR3, dict(inequality_constraints=True)),
        (ValueError, SR3, dict(thresholder="weighted_l0", thresholds=None)),
        (ValueError, SR3, dict(thresholder="weighted_l1", thresholds=None)),
        (ValueError, SR3, dict(thresholder="weighted_l2", thresholds=None)),
        (ValueError, SR3, dict(thresholds=-np.ones((5, 5)))),
        (ValueError, SR3, dict(initial_guess=np.zeros(3))),
        (ValueError, ConstrainedSR3, dict(thresholder="weighted_l0", thresholds=None)),
        (ValueError, ConstrainedSR3, dict(thresholder="weighted_l1", thresholds=None)),
        (ValueError, ConstrainedSR3, dict(thresholder="weighted_l2", thresholds=None)),
        (ValueError, ConstrainedSR3, dict(thresholds=-np.ones((5, 5)))),
        (ValueError, ConstrainedSR3, dict(initial_guess=np.zeros(3))),
        (
            ValueError,
            ConstrainedSR3,
            dict(
                constraint_lhs=np.zeros((10, 10)),
                constraint_rhs=np.zeros(10),
                constraint_order="None",
            ),
        ),
    ],
)
def test_specific_bad_parameters(error, optimizer, params, data_lorenz):
    x, t = data_lorenz
    with pytest.raises(error):
        opt = optimizer(**params)
        model = SINDy(optimizer=opt)
        model.fit(x, t=t)


def test_bad_optimizers(data_derivative_1d):
    x, x_dot = data_derivative_1d
    x = x.reshape(-1, 1)

    with pytest.raises(AttributeError):
        opt = SINDyOptimizer(DummyEmptyModel())

    with pytest.raises(AttributeError):
        opt = SINDyOptimizer(DummyModelNoCoef())
        opt.fit(x, x_dot)


@pytest.mark.parametrize("optimizer", [SR3, ConstrainedSR3])
def test_initial_guess_sr3(optimizer):
    x = np.random.standard_normal((10, 3))
    x_dot = np.random.standard_normal((10, 2))

    control_model = optimizer(max_iter=1).fit(x, x_dot)

    initial_guess = np.random.standard_normal((x_dot.shape[1], x.shape[1]))
    guess_model = optimizer(max_iter=1, initial_guess=initial_guess).fit(x, x_dot)
    assert np.any(np.not_equal(control_model.coef_, guess_model.coef_))


# The different capitalizations are intentional;
# I want to make sure different versions are recognized
@pytest.mark.parametrize("optimizer", [SR3, ConstrainedSR3])
@pytest.mark.parametrize("thresholder", ["L0", "l1"])
def test_prox_functions(data_derivative_1d, optimizer, thresholder):
    x, x_dot = data_derivative_1d
    x = x.reshape(-1, 1)
    model = optimizer(thresholder=thresholder)
    model.fit(x, x_dot)
    check_is_fitted(model)


def test_cad_prox_function(data_derivative_1d):
    x, x_dot = data_derivative_1d
    x = x.reshape(-1, 1)
    model = SR3(thresholder="cad")
    model.fit(x, x_dot)
    check_is_fitted(model)


@pytest.mark.parametrize("thresholder", ["weighted_l0", "weighted_l1"])
def test_weighted_prox_functions(data, thresholder):
    x, x_dot = data
    if x.ndim == 1:
        x = x.reshape(-1, 1)
        thresholds = np.ones((1, 1))
    else:
        thresholds = np.ones((x_dot.shape[1], x.shape[1]))

    model = ConstrainedSR3(thresholder=thresholder, thresholds=thresholds)
    model.fit(x, x_dot)
    check_is_fitted(model)


@pytest.mark.parametrize("thresholder", ["L0", "l1"])
def test_constrained_sr3_prox_functions(data_derivative_1d, thresholder):
    x, x_dot = data_derivative_1d
    x = x.reshape(-1, 1)
    model = ConstrainedSR3(thresholder=thresholder)
    model.fit(x, x_dot)
    check_is_fitted(model)


def test_unbias(data_derivative_1d):
    x, x_dot = data_derivative_1d
    x = x.reshape(-1, 1)
    x_dot = x_dot.reshape(-1, 1)

    optimizer_biased = SINDyOptimizer(
        STLSQ(threshold=0.01, alpha=0.1, max_iter=1), unbias=False
    )
    optimizer_biased.fit(x, x_dot)

    optimizer_unbiased = SINDyOptimizer(
        STLSQ(threshold=0.01, alpha=0.1, max_iter=1), unbias=True
    )
    optimizer_unbiased.fit(x, x_dot)

    assert (
        norm(optimizer_biased.coef_ - optimizer_unbiased.coef_)
        / norm(optimizer_unbiased.coef_)
        > 1e-9
    )


def test_unbias_external(data_derivative_1d):
    x, x_dot = data_derivative_1d
    x = x.reshape(-1, 1)
    x_dot = x_dot.reshape(-1, 1)

    optimizer_biased = SINDyOptimizer(
        Lasso(alpha=0.1, fit_intercept=False, max_iter=1), unbias=False
    )
    optimizer_biased.fit(x, x_dot)

    optimizer_unbiased = SINDyOptimizer(
        Lasso(alpha=0.1, fit_intercept=False, max_iter=1), unbias=True
    )
    optimizer_unbiased.fit(x, x_dot)

    assert (
        norm(optimizer_biased.coef_ - optimizer_unbiased.coef_)
        / (norm(optimizer_unbiased.coef_) + 1e-5)
        > 1e-9
    )


@pytest.mark.parametrize("optimizer", [SR3, ConstrainedSR3])
def test_sr3_trimming(optimizer, data_linear_oscillator_corrupted):
    X, X_dot, trimming_array = data_linear_oscillator_corrupted

    optimizer_without_trimming = SINDyOptimizer(optimizer(), unbias=False)
    optimizer_without_trimming.fit(X, X_dot)

    optimizer_trimming = SINDyOptimizer(optimizer(trimming_fraction=0.15), unbias=False)
    optimizer_trimming.fit(X, X_dot)

    # Check that trimming found the right samples to remove
    np.testing.assert_array_equal(
        optimizer_trimming.optimizer.trimming_array, trimming_array
    )

    # Check that the coefficients found by the optimizer with trimming
    # are closer to the true coefficients than the coefficients found by the
    # optimizer without trimming
    true_coef = np.array([[-2.0, 0.0], [0.0, 1.0]])
    assert norm(true_coef - optimizer_trimming.coef_) < norm(
        true_coef - optimizer_without_trimming.coef_
    )


@pytest.mark.parametrize("optimizer", [SR3, ConstrainedSR3])
def test_sr3_disable_trimming(optimizer, data_linear_oscillator_corrupted):
    x, x_dot, _ = data_linear_oscillator_corrupted

    model_plain = optimizer()
    model_plain.fit(x, x_dot)

    model_trimming = optimizer(trimming_fraction=0.5)
    model_trimming.disable_trimming()
    model_trimming.fit(x, x_dot)

    np.testing.assert_allclose(model_plain.coef_, model_trimming.coef_)


@pytest.mark.parametrize("optimizer", [SR3, ConstrainedSR3])
def test_sr3_enable_trimming(optimizer, data_linear_oscillator_corrupted):
    x, x_dot, _ = data_linear_oscillator_corrupted

    model_plain = optimizer()
    model_plain.enable_trimming(trimming_fraction=0.5)
    model_plain.fit(x, x_dot)

    model_trimming = optimizer(trimming_fraction=0.5)
    model_trimming.fit(x, x_dot)

    np.testing.assert_allclose(model_plain.coef_, model_trimming.coef_)


@pytest.mark.parametrize("optimizer", [SR3, ConstrainedSR3, TrappingSR3])
def test_sr3_warn(optimizer, data_linear_oscillator_corrupted):
    x, x_dot, _ = data_linear_oscillator_corrupted
    model = optimizer(max_iter=1, tol=1e-10)

    with pytest.warns(ConvergenceWarning):
        model.fit(x, x_dot)


@pytest.mark.parametrize(
    "optimizer",
    [
        STLSQ(max_iter=1),
        SR3(max_iter=1),
        ConstrainedSR3(max_iter=1),
        TrappingSR3(max_iter=1),
    ],
)
def test_fit_warn(data_derivative_1d, optimizer):
    x, x_dot = data_derivative_1d
    x = x.reshape(-1, 1)

    with pytest.warns(ConvergenceWarning):
        optimizer.fit(x, x_dot)


@pytest.mark.parametrize("optimizer", [ConstrainedSR3, TrappingSR3])
@pytest.mark.parametrize("target_value", [0, -1, 3])
def test_row_format_constraints(data_linear_combination, optimizer, target_value):
    # Solution is x_dot = x.dot(np.array([[1, 1, 0], [0, 1, 1]]))
    x, x_dot = data_linear_combination

    constraint_rhs = target_value * np.ones(2)
    constraint_lhs = np.zeros((2, x.shape[1] * x_dot.shape[1]))

    # Should force corresponding entries of coef_ to be target_value
    constraint_lhs[0, 0] = 1
    constraint_lhs[1, 3] = 1

    model = optimizer(
        constraint_lhs=constraint_lhs,
        constraint_rhs=constraint_rhs,
        constraint_order="feature",
    )
    model.fit(x, x_dot)

    np.testing.assert_allclose(
        np.array([model.coef_[0, 0], model.coef_[1, 1]]), target_value, atol=1e-8
    )


@pytest.mark.parametrize("optimizer", [ConstrainedSR3, TrappingSR3])
@pytest.mark.parametrize("target_value", [0, -1, 3])
def test_target_format_constraints(data_linear_combination, optimizer, target_value):
    x, x_dot = data_linear_combination

    constraint_rhs = target_value * np.ones(2)
    constraint_lhs = np.zeros((2, x.shape[1] * x_dot.shape[1]))

    # Should force corresponding entries of coef_ to be target_value
    constraint_lhs[0, 1] = 1
    constraint_lhs[1, 4] = 1

    model = optimizer(constraint_lhs=constraint_lhs, constraint_rhs=constraint_rhs)
    model.fit(x, x_dot)
    np.testing.assert_allclose(model.coef_[:, 1], target_value, atol=1e-8)


@pytest.mark.parametrize(
    "params",
    [
        dict(thresholder="l1", threshold=0.0005),
        dict(thresholder="weighted_l1", thresholds=0.0005 * np.ones((3, 10))),
        dict(thresholder="l2", threshold=0.0005),
        dict(thresholder="weighted_l2", thresholds=0.0005 * np.ones((3, 10))),
    ],
)
def test_constrained_inequality_constraints(data_lorenz, params):
    x, t = data_lorenz
    constraint_rhs = np.array([-10.0, 28.0])
    constraint_matrix = np.zeros((2, 30))
    constraint_matrix[0, 1] = 1.0
    constraint_matrix[1, 11] = 1.0
    feature_names = ["x", "y", "z"]

    poly_lib = PolynomialLibrary(degree=2)
    # Run constrained SR3
    opt = ConstrainedSR3(
        constraint_lhs=constraint_matrix,
        constraint_rhs=constraint_rhs,
        constraint_order="feature",
        inequality_constraints=True,
        **params,
    )
    model = SINDy(
        optimizer=opt,
        feature_library=poly_lib,
        differentiation_method=FiniteDifference(drop_endpoints=True),
        feature_names=feature_names,
    )
    model.fit(x, t=t[1] - t[0])
    # This sometimes fails with L2 norm so just check the model is fitted
    check_is_fitted(model)


@pytest.mark.parametrize(
    "params",
    [
        dict(thresholder="l1", threshold=0.0005),
        dict(thresholder="weighted_l1", thresholds=0.0005 * np.ones((3, 10))),
        dict(thresholder="l2", threshold=0.0005),
        dict(thresholder="weighted_l2", thresholds=0.0005 * np.ones((3, 10))),
    ],
)
def test_trapping_inequality_constraints(data_lorenz, params):
    x, t = data_lorenz
    constraint_rhs = np.array([-10.0, 28.0])
    constraint_matrix = np.zeros((2, 30))
    constraint_matrix[0, 1] = 1.0
    constraint_matrix[1, 11] = 1.0
    feature_names = ["x", "y", "z"]

    # Run Trapping SR3 without CVXPY for the m solve
    opt = TrappingSR3(
        constraint_lhs=constraint_matrix,
        constraint_rhs=constraint_rhs,
        constraint_order="feature",
        inequality_constraints=True,
        relax_optim=True,
        **params,
    )
    poly_lib = PolynomialLibrary(degree=2)
    model = SINDy(
        optimizer=opt,
        feature_library=poly_lib,
        feature_names=feature_names,
    )
    model.fit(x, t=t[1] - t[0])
    # This sometimes fails with L2 norm so just check the model is fitted
    check_is_fitted(model)

    # Run Trapping SR3 with CVXPY for the m solve
    opt = TrappingSR3(
        constraint_lhs=constraint_matrix,
        constraint_rhs=constraint_rhs,
        constraint_order="feature",
        inequality_constraints=True,
        relax_optim=False,
        **params,
    )
    model = SINDy(
        optimizer=opt,
        feature_library=poly_lib,
        differentiation_method=FiniteDifference(drop_endpoints=True),
        feature_names=feature_names,
    )
    model.fit(x, t=t[1] - t[0])
    assert np.all(
        np.dot(constraint_matrix, (model.coefficients()).flatten()) <= constraint_rhs
    ) or np.allclose(
        np.dot(constraint_matrix, (model.coefficients()).flatten()),
        constraint_rhs,
        atol=1e-3,
    )


def test_inequality_constraints_reqs():
    constraint_rhs = np.array([-10.0, -2.0])
    constraint_matrix = np.zeros((2, 30))
    constraint_matrix[0, 6] = 1.0
    constraint_matrix[1, 17] = 1.0
    with pytest.raises(ValueError):
        TrappingSR3(
            threshold=0.0,
            constraint_lhs=constraint_matrix,
            constraint_rhs=constraint_rhs,
            constraint_order="feature",
            inequality_constraints=True,
            relax_optim=True,
        )


@pytest.mark.parametrize(
    "optimizer",
    [
        STLSQ,
        SSR,
        FROLS,
        SR3,
        ConstrainedSR3,
        TrappingSR3,
    ],
)
def test_normalize_columns(data_derivative_1d, optimizer):
    x, x_dot = data_derivative_1d
    if len(x.shape) == 1:
        x = x.reshape(-1, 1)
    opt = optimizer(normalize_columns=True)
    opt.fit(x, x_dot)
    check_is_fitted(opt)
    assert opt.complexity >= 0
    if len(x_dot.shape) > 1:
        assert opt.coef_.shape == (x.shape[1], x_dot.shape[1])
    else:
        assert opt.coef_.shape == (1, x.shape[1])


@pytest.mark.parametrize(
    "optimizer",
    [
        STLSQ,
        SSR,
        FROLS,
        SR3,
        ConstrainedSR3,
        TrappingSR3,
    ],
)
def test_legacy_ensemble_odes(data_lorenz, optimizer):
    x, t = data_lorenz
    opt = optimizer(normalize_columns=True)
    model = SINDy(optimizer=opt)
    model.fit(x, ensemble=True, n_models=10, n_subset=20)
    assert np.shape(model.coef_list) == (10, 3, 10)


@pytest.mark.parametrize(
    "optimizer_params",
    (
        {"library_ensemble": True},
        {"bagging": True},
        {"library_ensemble": True, "bagging": True},
    ),
)
def test_ensemble_optimizer(data_lorenz, optimizer_params):
    x, t = data_lorenz
    optimizer = EnsembleOptimizer(STLSQ(), **optimizer_params)
    feature_library = PolynomialLibrary()
    model = SINDy(feature_library=feature_library, optimizer=optimizer)
    model.fit(x, t)
    assert model.coefficients().shape == (3, 10)


@pytest.mark.parametrize(
    "optimizer",
    [
        STLSQ,
        SSR,
        FROLS,
        SR3,
        ConstrainedSR3,
        TrappingSR3,
    ],
)
def test_legacy_ensemble_pdes(optimizer):
    u = np.random.randn(10, 10, 2)
    t = np.linspace(1, 10, 10)
    x = np.linspace(1, 10, 10)
    dt = t[1] - t[0]
    u_dot = np.zeros(u.shape)
    for i in range(len(x)):
        u_dot[i, :, :] = FiniteDifference()._differentiate(u[i, :, :], t=dt)
    u_flattened = np.reshape(u, (len(x) * len(t), 2))
    u_dot_flattened = np.reshape(u_dot, (len(x) * len(t), 2))

    library_functions = [lambda x: x, lambda x: x * x]
    library_function_names = [lambda x: x, lambda x: x + x]
    pde_lib = PDELibrary(
        library_functions=library_functions,
        function_names=library_function_names,
        derivative_order=3,
        spatial_grid=x,
        include_bias=True,
        is_uniform=True,
    )
    opt = optimizer(normalize_columns=True)
    model = SINDy(optimizer=opt, feature_library=pde_lib)
    model.fit(
        u_flattened, x_dot=u_dot_flattened, ensemble=True, n_models=10, n_subset=20
    )
    n_features = len(model.get_feature_names())
    assert np.shape(model.coef_list) == (10, 2, n_features)


def test_ssr_criteria(data_lorenz):
    x, t = data_lorenz
    opt = SSR(normalize_columns=True, criteria="model_residual", kappa=1e-3)
    model = SINDy(optimizer=opt)
    model.fit(x)
    assert np.shape(opt.coef_) == (3, 10)


@pytest.mark.parametrize(
    "optimizer",
    [
        STLSQ,
        SSR,
        FROLS,
        SR3,
        ConstrainedSR3,
        TrappingSR3,
    ],
)
def test_optimizers_verbose(data_lorenz, optimizer):
    x, t = data_lorenz
    dt = t[1] - t[0]
    x_dot = FiniteDifference()._differentiate(x, t=dt)
    model = optimizer(verbose=True)
    model.fit(x, x_dot)
    check_is_fitted(model)


@pytest.mark.parametrize(
    "optimizer",
    [
        SINDyPI,
        ConstrainedSR3,
        TrappingSR3,
    ],
)
def test_optimizers_verbose_cvxpy(data_lorenz, optimizer):
    x, t = data_lorenz
    dt = t[1] - t[0]
    x_dot = FiniteDifference()._differentiate(x, t=dt)

    model = optimizer(verbose_cvxpy=True)
    model.fit(x, x_dot)
    check_is_fitted(model)


def test_frols_error_linear_dependence():
    opt = FROLS(normalize_columns=True)
    x = np.array([[1.0, 1.0]])
    y = np.array([[1.0, 1.0]])
    with pytest.raises(ValueError):
        opt.fit(x, y)<|MERGE_RESOLUTION|>--- conflicted
+++ resolved
@@ -230,10 +230,7 @@
 
 
 def test_trapping_objective_print():
-<<<<<<< HEAD
-=======
     # test error in verbose print logic when max_iter < 10
->>>>>>> 7c2ba771
     opt = TrappingSR3(max_iter=2, verbose=True)
     arr = np.ones(1)
     opt._objective(arr, arr, arr, arr, arr, 1)
