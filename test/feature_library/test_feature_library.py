--- conflicted
+++ resolved
@@ -22,11 +22,8 @@
 from pysindy.feature_library import PolynomialLibrary
 from pysindy.feature_library import SINDyPILibrary
 from pysindy.feature_library.base import BaseFeatureLibrary
-<<<<<<< HEAD
+from pysindy.optimizers import SINDyPI
 from pysindy.optimizers import STLSQ
-=======
-from pysindy.optimizers import SINDyPI
->>>>>>> 683057e0
 
 
 def test_form_custom_library():
@@ -48,22 +45,6 @@
 
     # Test without user-supplied function names
     PDELibrary(library_functions=library_functions, function_names=None)
-
-
-def test_form_custom_library_with_control(data_lorenz_control):
-    x, t = data_lorenz_control
-    library_functions = [lambda x: x, lambda x: x ** 2, lambda x: 0 * x]
-    # Test with linear control library
-    lib = CustomLibrary(
-        library_functions=library_functions,
-        function_names=None,
-        linear_control=True,
-        n_control_features=2,
-    )
-    model = SINDy(
-        feature_library=lib,
-    )
-    model.fit(x, t=t)
 
 
 def test_form_sindy_pi_library():
@@ -102,7 +83,6 @@
             library_functions=library_functions, function_names=function_names
         )
     with pytest.raises(ValueError):
-<<<<<<< HEAD
         library_functions = [lambda x: x, lambda x: x ** 2, lambda x: 0 * x]
         function_names = [lambda s: str(s), lambda s: "{}^2".format(s)]
         PDELibrary(library_functions=library_functions, function_names=function_names)
@@ -202,13 +182,6 @@
             spatial_grid=range(10),
             temporal_grid=np.zeros((10, 3)),
             weak_form=True,
-=======
-        library_functions = [lambda x: x]
-        function_names = [lambda s: s]
-        CustomLibrary(
-            library_functions=library_functions,
-            function_names=function_names,
-            linear_control=True,
         )
     with pytest.raises(ValueError):
         library_functions = [lambda x: x, lambda x: x ** 2, lambda x: 0 * x]
@@ -234,7 +207,6 @@
             library_functions=library_functions,
             x_dot_library_functions=library_functions,
             function_names=function_names,
->>>>>>> 683057e0
         )
 
 
@@ -389,7 +361,6 @@
         library.transform(x)
 
 
-<<<<<<< HEAD
 @pytest.mark.parametrize(
     "library",
     [
@@ -632,23 +603,21 @@
     assert np.shape(model.coef_list) == (10, 1, n_features)
     model.fit(u_flattened, x_dot=u_dot_integral, library_ensemble=True, n_models=10)
     assert np.shape(model.coef_list) == (10, 1, n_features)
-=======
+
+
 def test_sindypi_library(data_lorenz):
     x, t = data_lorenz
     x_library_functions = [
-        lambda x: 1,
         lambda x: x,
         lambda x, y: x * y,
         lambda x: x ** 2,
     ]
-    x_dot_library_functions = [lambda x: 1, lambda x: x]
+    x_dot_library_functions = [lambda x: x]
 
     library_function_names = [
-        lambda x: "",
         lambda x: x,
         lambda x, y: x + y,
         lambda x: x + x,
-        lambda x: "",
         lambda x: x,
     ]
     sindy_library = SINDyPILibrary(
@@ -656,6 +625,7 @@
         x_dot_library_functions=x_dot_library_functions,
         t=t[1:-1],
         function_names=library_function_names,
+        include_bias=True,
     )
     sindy_opt = SINDyPI(threshold=0.1, thresholder="l1")
     model = SINDy(
@@ -674,5 +644,4 @@
     model.fit(x, t=t)
     assert np.sum(sindy_opt.coef_ == 0.0) == 40.0 * 39.0 and np.any(
         sindy_opt.coef_[3, :] != 0.0
-    )
->>>>>>> 683057e0
+    )