import warnings
from itertools import product
from typing import Collection
from typing import Sequence

import numpy as np
from scipy.integrate import odeint
from scipy.integrate import solve_ivp
from scipy.interpolate import interp1d
from scipy.linalg import LinAlgWarning
from sklearn import __version__
from sklearn.base import BaseEstimator
from sklearn.exceptions import ConvergenceWarning
from sklearn.metrics import r2_score
from sklearn.pipeline import Pipeline
from sklearn.utils.validation import check_is_fitted

from .differentiation import FiniteDifference
from .feature_library import PolynomialLibrary
from .optimizers import EnsembleOptimizer
from .optimizers import SINDyOptimizer

try:  # Waiting on PEP 690 to lazy import CVXPY
    from .optimizers import SINDyPI

    sindy_pi_flag = True
except ImportError:
    sindy_pi_flag = False
from .optimizers import STLSQ
from .utils import AxesArray
from .utils import comprehend_axes
from .utils import concat_sample_axis
from .utils import drop_nan_samples
from .utils import equations
from .utils import SampleConcatter
from .utils import validate_control_variables
from .utils import validate_input
from .utils import validate_no_reshape


class SINDy(BaseEstimator):
    """
    Sparse Identification of Nonlinear Dynamical Systems (SINDy).
    Uses sparse regression to learn a dynamical systems model from measurement data.

    Parameters
    ----------
    optimizer : optimizer object, optional
        Optimization method used to fit the SINDy model. This must be a class
        extending :class:`pysindy.optimizers.BaseOptimizer`.
        The default is :class:`STLSQ`.

    feature_library : feature library object, optional
        Feature library object used to specify candidate right-hand side features.
        This must be a class extending
        :class:`pysindy.feature_library.base.BaseFeatureLibrary`.
        The default option is :class:`PolynomialLibrary`.

    differentiation_method : differentiation object, optional
        Method for differentiating the data. This must be a class extending
        :class:`pysindy.differentiation_methods.base.BaseDifferentiation` class.
        The default option is centered difference.

    feature_names : list of string, length n_input_features, optional
        Names for the input features (e.g. ``['x', 'y', 'z']``). If None, will use
        ``['x0', 'x1', ...]``.

    t_default : float, optional (default 1)
        Default value for the time step.

    discrete_time : boolean, optional (default False)
        If True, dynamical system is treated as a map. Rather than predicting
        derivatives, the right hand side functions step the system forward by
        one time step. If False, dynamical system is assumed to be a flow
        (right-hand side functions predict continuous time derivatives).

    Attributes
    ----------
    model : ``sklearn.multioutput.MultiOutputRegressor`` object
        The fitted SINDy model.

    n_input_features_ : int
        The total number of input features.

    n_output_features_ : int
        The total number of output features. This number is a function of
        ``self.n_input_features`` and the feature library being used.

    n_control_features_ : int
        The total number of control input features.

    Examples
    --------
    >>> import numpy as np
    >>> from scipy.integrate import solve_ivp
    >>> from pysindy import SINDy
    >>> lorenz = lambda z,t : [10*(z[1] - z[0]),
    >>>                        z[0]*(28 - z[2]) - z[1],
    >>>                        z[0]*z[1] - 8/3*z[2]]
    >>> t = np.arange(0,2,.002)
    >>> x = solve_ivp(lorenz, [-8,8,27], t)
    >>> model = SINDy()
    >>> model.fit(x, t=t[1]-t[0])
    >>> model.print()
    x0' = -10.000 1 + 10.000 x0
    x1' = 27.993 1 + -0.999 x0 + -1.000 1 x1
    x2' = -2.666 x1 + 1.000 1 x0
    >>> model.coefficients()
    array([[ 0.        ,  0.        ,  0.        ],
           [-9.99969193, 27.99344519,  0.        ],
           [ 9.99961547, -0.99905338,  0.        ],
           [ 0.        ,  0.        , -2.66645651],
           [ 0.        ,  0.        ,  0.        ],
           [ 0.        ,  0.        ,  0.99990257],
           [ 0.        , -0.99980268,  0.        ],
           [ 0.        ,  0.        ,  0.        ],
           [ 0.        ,  0.        ,  0.        ],
           [ 0.        ,  0.        ,  0.        ]])
    >>> model.score(x, t=t[1]-t[0])
    0.999999985520653

    >>> import numpy as np
    >>> from scipy.integrate import solve_ivp
    >>> from pysindy import SINDy
    >>> u = lambda t : np.sin(2 * t)
    >>> lorenz_c = lambda z,t : [
                10 * (z[1] - z[0]) + u(t) ** 2,
                z[0] * (28 - z[2]) - z[1],
                z[0] * z[1] - 8 / 3 * z[2],
        ]
    >>> t = np.arange(0,2,0.002)
    >>> x = solve_ivp(lorenz_c, [-8,8,27], t)
    >>> u_eval = u(t)
    >>> model = SINDy()
    >>> model.fit(x, u_eval, t=t[1]-t[0])
    >>> model.print()
    x0' = -10.000 x0 + 10.000 x1 + 1.001 u0^2
    x1' = 27.994 x0 + -0.999 x1 + -1.000 x0 x2
    x2' = -2.666 x2 + 1.000 x0 x1
    >>> model.coefficients()
    array([[ 0.        , -9.99969851,  9.99958359,  0.        ,  0.        ,
             0.        ,  0.        ,  0.        ,  0.        ,  0.        ,
             0.        ,  0.        ,  0.        ,  0.        ,  1.00120331],
           [ 0.        , 27.9935177 , -0.99906375,  0.        ,  0.        ,
             0.        ,  0.        , -0.99980455,  0.        ,  0.        ,
             0.        ,  0.        ,  0.        ,  0.        ,  0.        ],
           [ 0.        ,  0.        ,  0.        , -2.666437  ,  0.        ,
             0.        ,  0.99990137,  0.        ,  0.        ,  0.        ,
             0.        ,  0.        ,  0.        ,  0.        ,  0.        ]])
    >>> model.score(x, u_eval, t=t[1]-t[0])
    0.9999999855414495
    """

    def __init__(
        self,
        optimizer=None,
        feature_library=None,
        differentiation_method=None,
        feature_names=None,
        t_default=1,
        discrete_time=False,
    ):
        if optimizer is None:
            optimizer = STLSQ()
        self.optimizer = optimizer
        if feature_library is None:
            feature_library = PolynomialLibrary()
        self.feature_library = feature_library
        if differentiation_method is None:
            differentiation_method = FiniteDifference(axis=-2)
        self.differentiation_method = differentiation_method
        if not isinstance(t_default, float) and not isinstance(t_default, int):
            raise ValueError("t_default must be a positive number")
        elif t_default <= 0:
            raise ValueError("t_default must be a positive number")
        else:
            self.t_default = t_default
        self.feature_names = feature_names
        self.discrete_time = discrete_time

    def fit(
        self,
        x,
        t=None,
        x_dot=None,
        u=None,
        multiple_trajectories=False,
        unbias=True,
        quiet=False,
        ensemble=False,
        library_ensemble=False,
        replace=True,
        n_candidates_to_drop=1,
        n_subset=None,
        n_models=None,
        ensemble_aggregator=None,
    ):
        """
        Fit a SINDy model.

        Parameters
        ----------
        x: array-like or list of array-like, shape (n_samples, n_input_features)
            Training data. If training data contains multiple trajectories,
            x should be a list containing data for each trajectory. Individual
            trajectories may contain different numbers of samples.

        t: float, numpy array of shape (n_samples,), or list of numpy arrays, optional \
                (default None)
            If t is a float, it specifies the timestep between each sample.
            If array-like, it specifies the time at which each sample was
            collected.
            In this case the values in t must be strictly increasing.
            In the case of multi-trajectory training data, t may also be a list
            of arrays containing the collection times for each individual
            trajectory.
            If None, the default time step ``t_default`` will be used.

        x_dot: array-like or list of array-like, shape (n_samples, n_input_features), \
                optional (default None)
            Optional pre-computed derivatives of the training data. If not
            provided, the time derivatives of the training data will be
            computed using the specified differentiation method. If x_dot is
            provided, it must match the shape of the training data and these
            values will be used as the time derivatives.

        u: array-like or list of array-like, shape (n_samples, n_control_features), \
                optional (default None)
            Control variables/inputs. Include this variable to use sparse
            identification for nonlinear dynamical systems for control (SINDYc).
            If training data contains multiple trajectories (i.e. if x is a list of
            array-like), then u should be a list containing control variable data
            for each trajectory. Individual trajectories may contain different
            numbers of samples.

        multiple_trajectories: boolean, optional, (default False)
            Whether or not the training data includes multiple trajectories. If
            True, the training data must be a list of arrays containing data
            for each trajectory. If False, the training data must be a single
            array.

        unbias: boolean, optional (default True)
            Whether to perform an extra step of unregularized linear regression to
            unbias the coefficients for the identified support.
            If the optimizer (``self.optimizer``) applies any type of regularization,
            that regularization may bias coefficients toward particular values,
            improving the conditioning of the problem but harming the quality of the
            fit. Setting ``unbias==True`` enables an extra step wherein unregularized
            linear regression is applied, but only for the coefficients in the support
            identified by the optimizer. This helps to remove the bias introduced by
            regularization.

        quiet: boolean, optional (default False)
            Whether or not to suppress warnings during model fitting.

        ensemble : boolean, optional (default False)
            This parameter is used to allow for "ensembling", i.e. the
            generation of many SINDy models (n_models) by choosing a random
            temporal subset of the input data (n_subset) for each sparse
            regression. This often improves robustness because averages
            (bagging) or medians (bragging) of all the models are usually
            quite high-performing. The user can also generate "distributions"
            of many models, and calculate how often certain library terms
            are included in a model.

        library_ensemble : boolean, optional (default False)
            This parameter is used to allow for "library ensembling",
            i.e. the generation of many SINDy models (n_models) by choosing
            a random subset of the candidate library terms to truncate. So,
            n_models are generated by solving n_models sparse regression
            problems on these "reduced" libraries. Once again, this often
            improves robustness because averages (bagging) or medians
            (bragging) of all the models are usually quite high-performing.
            The user can also generate "distributions" of many models, and
            calculate how often certain library terms are included in a model.

        replace : boolean, optional (default True)
            If ensemble true, whether or not to time sample with replacement.

        n_candidates_to_drop : int, optional (default 1)
            Number of candidate terms in the feature library to drop during
            library ensembling.

        n_subset : int, optional (default len(time base))
            Number of time points to use for ensemble

        n_models : int, optional (default 20)
            Number of models to generate via ensemble

        ensemble_aggregator : callable, optional (default numpy.median)
            Method to aggregate model coefficients across different samples.
            This method argument is only used if ``ensemble`` or ``library_ensemble``
            is True.
            The method should take in a list of 2D arrays and return a 2D
            array of the same shape as the arrays in the list.
            Example: :code:`lambda x: np.median(x, axis=0)`

        Returns
        -------
        self: a fitted :class:`SINDy` instance
        """

        if ensemble or library_ensemble:
            # DeprecationWarning are ignored by default...
            warnings.warn(
                "Ensembling arguments are deprecated."
                "Use the EnsembleOptimizer class instead.",
                UserWarning,
            )
        if t is None:
            t = self.t_default

        if not multiple_trajectories:
            x, t, x_dot, u = _adapt_to_multiple_trajectories(x, t, x_dot, u)
            multiple_trajectories = True
        elif (
            not isinstance(x, Sequence)
            or (not isinstance(x_dot, Sequence) and x_dot is not None)
            or (not isinstance(u, Sequence) and u is not None)
        ):
            raise TypeError(
                "If multiple trajectories set, x and if included,"
                "x_dot and u, must be Sequences"
            )
        x, x_dot, u = _comprehend_and_validate_inputs(
            x, t, x_dot, u, self.feature_library
        )

        if (n_models is not None) and n_models <= 0:
            raise ValueError("n_models must be a positive integer")
        if (n_subset is not None) and n_subset <= 0:
            raise ValueError("n_subset must be a positive integer")

        if u is None:
            self.n_control_features_ = 0
        else:
            u = validate_control_variables(
                x,
                u,
                trim_last_point=(self.discrete_time and x_dot is None),
            )
            self.n_control_features_ = u[0].shape[u[0].ax_coord]
        x, x_dot = self._process_multiple_trajectories(x, t, x_dot)

        # Set ensemble variables
        self.ensemble = ensemble
        self.library_ensemble = library_ensemble

        # Append control variables
        if u is not None:
            x = [np.concatenate((xi, ui), axis=xi.ax_coord) for xi, ui in zip(x, u)]

        if hasattr(self.optimizer, "unbias"):
            unbias = self.optimizer.unbias

        # backwards compatibility for ensemble options
        if ensemble and n_subset is None:
            n_subset = x[0].shape[x[0].ax_time]
        if library_ensemble:
            self.feature_library.library_ensemble = False
        if ensemble and not library_ensemble:
            if n_subset is None:
                n_sample_tot = np.sum([xi.shape[xi.ax_time] for xi in x])
                n_subset = int(0.6 * n_sample_tot)
            optimizer = SINDyOptimizer(
                EnsembleOptimizer(
                    self.optimizer,
                    bagging=True,
                    n_subset=n_subset,
                    n_models=n_models,
                ),
                unbias=unbias,
            )
            self.coef_list = optimizer.optimizer.coef_list
        elif not ensemble and library_ensemble:
            optimizer = SINDyOptimizer(
                EnsembleOptimizer(
                    self.optimizer,
                    library_ensemble=True,
                    n_models=n_models,
                ),
                unbias=unbias,
            )
            self.coef_list = optimizer.optimizer.coef_list
        elif ensemble and library_ensemble:
            if n_subset is None:
                n_sample_tot = np.sum([xi.shape[xi.ax_time] for xi in x])
                n_subset = int(0.6 * n_sample_tot)
            optimizer = SINDyOptimizer(
                EnsembleOptimizer(
                    self.optimizer,
                    bagging=True,
                    n_subset=n_subset,
                    n_models=n_models,
                    library_ensemble=True,
                ),
                unbias=unbias,
            )
            self.coef_list = optimizer.optimizer.coef_list
        else:
            optimizer = SINDyOptimizer(self.optimizer, unbias=unbias)
        steps = [
            ("features", self.feature_library),
            ("shaping", SampleConcatter()),
            ("model", optimizer),
        ]
        x_dot = concat_sample_axis(x_dot)
        self.model = Pipeline(steps)
        action = "ignore" if quiet else "default"
        with warnings.catch_warnings():
            warnings.filterwarnings(action, category=ConvergenceWarning)
            warnings.filterwarnings(action, category=LinAlgWarning)
            warnings.filterwarnings(action, category=UserWarning)
            self.model.fit(x, x_dot)

        # New version of sklearn changes attribute name
        if float(__version__[:3]) >= 1.0:
            self.n_features_in_ = self.model.steps[0][1].n_features_in_
            n_input_features = self.model.steps[0][1].n_features_in_
        else:
            self.n_input_features_ = self.model.steps[0][1].n_input_features_
            n_input_features = self.model.steps[0][1].n_input_features_
        self.n_output_features_ = self.model.steps[0][1].n_output_features_

        if self.feature_names is None:
            feature_names = []
            for i in range(n_input_features - self.n_control_features_):
                feature_names.append("x" + str(i))
            for i in range(self.n_control_features_):
                feature_names.append("u" + str(i))
            self.feature_names = feature_names

        return self

    def predict(self, x, u=None, multiple_trajectories=False):
        """
        Predict the time derivatives using the SINDy model.

        Parameters
        ----------
        x: array-like or list of array-like, shape (n_samples, n_input_features)
            Samples.

        u: array-like or list of array-like, shape(n_samples, n_control_features), \
                (default None)
            Control variables. If ``multiple_trajectories==True`` then u
            must be a list of control variable data from each trajectory. If the
            model was fit with control variables then u is not optional.

        multiple_trajectories: boolean, optional (default False)
            If True, x contains multiple trajectories and must be a list of
            data from each trajectory. If False, x is a single trajectory.

        Returns
        -------
        x_dot: array-like or list of array-like, shape (n_samples, n_input_features)
            Predicted time derivatives
        """
        if not multiple_trajectories:
            x, _, _, u = _adapt_to_multiple_trajectories(x, None, None, u)
        x, _, u = _comprehend_and_validate_inputs(x, 1, None, u, self.feature_library)

        check_is_fitted(self, "model")
        if self.n_control_features_ > 0 and u is None:
            raise TypeError("Model was fit using control variables, so u is required")
        if self.n_control_features_ == 0 and u is not None:
            warnings.warn(
                "Control variables u were ignored because control variables were"
                " not used when the model was fit"
            )
            u = None
        if self.discrete_time:
            x = [validate_input(xi) for xi in x]
        if u is not None:
            u = validate_control_variables(x, u)
            x = [np.concatenate((xi, ui), axis=xi.ax_coord) for xi, ui in zip(x, u)]
        result = [self.model.predict([xi]) for xi in x]
        result = [
            self.feature_library.reshape_samples_to_spatial_grid(pred)
            for pred in result
        ]

        # Kept for backwards compatibility.
        if not multiple_trajectories:
            return result[0]
        return result

    def equations(self, precision=3):
        """
        Get the right hand sides of the SINDy model equations.

        Parameters
        ----------
        precision: int, optional (default 3)
            Number of decimal points to include for each coefficient in the
            equation.

        Returns
        -------
        equations: list of strings
            List of strings representing the SINDy model equations for each
            input feature.
        """
        check_is_fitted(self, "model")
        if self.discrete_time:
            base_feature_names = [f + "[k]" for f in self.feature_names]
        else:
            base_feature_names = self.feature_names
        return equations(
            self.model,
            input_features=base_feature_names,
            precision=precision,
        )

    def print(self, lhs=None, precision=3):
        """Print the SINDy model equations.

        Parameters
        ----------
        lhs: list of strings, optional (default None)
            List of variables to print on the left-hand sides of the learned equations.
            By default :code:`self.input_features` are used.

        precision: int, optional (default 3)
            Precision to be used when printing out model coefficients.
        """
        eqns = self.equations(precision)
        if sindy_pi_flag and isinstance(self.optimizer, SINDyPI):
            feature_names = self.get_feature_names()
        else:
            feature_names = self.feature_names
        for i, eqn in enumerate(eqns):
            if self.discrete_time:
                names = "(" + feature_names[i] + ")"
                print(names + "[k+1] = " + eqn)
            elif lhs is None:
                if not sindy_pi_flag or not isinstance(self.optimizer, SINDyPI):
                    names = "(" + feature_names[i] + ")"
                    print(names + "' = " + eqn)
                else:
                    names = feature_names[i]
                    print(names + " = " + eqn)
            else:
                print(lhs[i] + " = " + eqn)

    def score(
        self,
        x,
        t=None,
        x_dot=None,
        u=None,
        multiple_trajectories=False,
        metric=r2_score,
        **metric_kws
    ):
        """
        Returns a score for the time derivative prediction produced by the model.

        Parameters
        ----------
        x: array-like or list of array-like, shape (n_samples, n_input_features)
            Samples from which to make predictions.

        t: float, numpy array of shape (n_samples,), or list of numpy arrays, optional \
                (default None)
            Time step between samples or array of collection times. Optional,
            used to compute the time derivatives of the samples if x_dot is not
            provided.
            If None, the default time step ``t_default`` will be used.

        x_dot: array-like or list of array-like, shape (n_samples, n_input_features), \
                optional (default None)
            Optional pre-computed derivatives of the samples. If provided,
            these values will be used to compute the score. If not provided,
            the time derivatives of the training data will be computed using
            the specified differentiation method.

        u: array-like or list of array-like, shape(n_samples, n_control_features), \
                optional (default None)
            Control variables. If ``multiple_trajectories==True`` then u
            must be a list of control variable data from each trajectory.
            If the model was fit with control variables then u is not optional.

        multiple_trajectories: boolean, optional (default False)
            If True, x contains multiple trajectories and must be a list of
            data from each trajectory. If False, x is a single trajectory.

        metric: callable, optional
            Metric function with which to score the prediction. Default is the
            R^2 coefficient of determination.
            See `Scikit-learn \
            <https://scikit-learn.org/stable/modules/model_evaluation.html>`_
            for more options.

        metric_kws: dict, optional
            Optional keyword arguments to pass to the metric function.

        Returns
        -------
        score: float
            Metric function value for the model prediction of x_dot.
        """

        if t is None:
            t = self.t_default

        if not multiple_trajectories:
            x, t, x_dot, u = _adapt_to_multiple_trajectories(x, t, x_dot, u)
            multiple_trajectories = True
        x, x_dot, u = _comprehend_and_validate_inputs(
            x, t, x_dot, u, self.feature_library
        )

        x_dot_predict = self.predict(x, u, multiple_trajectories=multiple_trajectories)

        if self.discrete_time and x_dot is None:
            x_dot_predict = [xd[:-1] for xd in x_dot_predict]

        x, x_dot = self._process_multiple_trajectories(x, t, x_dot)
<<<<<<< HEAD
        x = [ax_time_to_ax_sample(xi) for xi in x]
        x_dot = [ax_time_to_ax_sample(xdoti) for xdoti in x_dot]
        x_dot_predict = [ax_time_to_ax_sample(xdip) for xdip in x_dot_predict]
=======
>>>>>>> 1e1b9bd3

        x_dot = concat_sample_axis(x_dot)
        x_dot_predict = concat_sample_axis(x_dot_predict)

        x_dot, x_dot_predict = drop_nan_samples(x_dot, x_dot_predict)
        return metric(x_dot, x_dot_predict, **metric_kws)

    def _process_multiple_trajectories(self, x, t, x_dot):
        """
        Calculate derivatives of input data, iterating through trajectories.

        Parameters
        ----------
        x: list of np.ndarray
            List of measurements, with each entry corresponding to a different
            trajectory.

        t: list of np.ndarray or int
            List of time points for different trajectories.  If a list of ints
            is passed, each entry is assumed to be the timestep for the
            corresponding trajectory in x.  If np.ndarray is passed, it is
            used for each trajectory.

        x_dot: list of np.ndarray
            List of derivative measurements, with each entry corresponding to a
            different trajectory. If None, the derivatives will be approximated
            from x.

        Returns
        -------
        x_out: np.ndarray or list
            Validated version of x. If return_array is True, x_out will be an
            np.ndarray of concatenated trajectories. If False, x_out will be
            a list.

        x_dot_out: np.ndarray or list
            Validated derivative measurements.If return_array is True, x_dot_out
            will be an np.ndarray of concatenated trajectories.
            If False, x_out will be a list.
        """
        if x_dot is None:
            if self.discrete_time:
                x_dot = [xi[1:] for xi in x]
                x = [xi[:-1] for xi in x]
            else:
                x_dot = [
                    self.feature_library.calc_trajectory(
                        self.differentiation_method, xi, ti
                    )
                    for xi, ti in _zip_like_sequence(x, t)
                ]
        return x, x_dot

    def differentiate(self, x, t=None, multiple_trajectories=False):
        """
        Apply the model's differentiation method
        (:code:`self.differentiation_method`) to data.

        Parameters
        ----------
        x: array-like or list of array-like, shape (n_samples, n_input_features)
            Data to be differentiated.

        t: int, numpy array of shape (n_samples,), or list of numpy arrays, optional \
                (default None)
            Time step between samples or array of collection times.
            If None, the default time step ``t_default`` will be used.

        multiple_trajectories: boolean, optional (default False)
            If True, x contains multiple trajectories and must be a list of
            data from each trajectory. If False, x is a single trajectory.

        Returns
        -------
        x_dot: array-like or list of array-like, shape (n_samples, n_input_features)
            Time derivatives computed by using the model's differentiation
            method
        """
        if t is None:
            t = self.t_default
        if self.discrete_time:
            raise RuntimeError("No differentiation implemented for discrete time model")
        if not multiple_trajectories:
            x, t, _, _ = _adapt_to_multiple_trajectories(x, t, None, None)
        x, _, _ = _comprehend_and_validate_inputs(
            x, t, None, None, self.feature_library
        )
        result = self._process_multiple_trajectories(x, t, None)[1]
        if not multiple_trajectories:
            return result[0]
        return result

    def coefficients(self):
        """
        Get an array of the coefficients learned by SINDy model.

        Returns
        -------
        coef: np.ndarray, shape (n_input_features, n_output_features)
            Learned coefficients of the SINDy model.
            Equivalent to :math:`\\Xi^\\top` in the literature.
        """
        check_is_fitted(self, "model")
        return self.model.steps[-1][1].coef_

    def get_feature_names(self):
        """
        Get a list of names of features used by SINDy model.

        Returns
        -------
        feats: list
            A list of strings giving the names of the features in the feature
            library, :code:`self.feature_library`.
        """
        check_is_fitted(self, "model")
        return self.model.steps[0][1].get_feature_names(
            input_features=self.feature_names
        )

    def simulate(
        self,
        x0,
        t,
        u=None,
        integrator="solve_ivp",
        stop_condition=None,
        interpolator=None,
        integrator_kws={"method": "LSODA", "rtol": 1e-12, "atol": 1e-12},
        interpolator_kws={},
    ):
        """
        Simulate the SINDy model forward in time.

        Parameters
        ----------
        x0: numpy array, size [n_features]
            Initial condition from which to simulate.

        t: int or numpy array of size [n_samples]
            If the model is in continuous time, t must be an array of time
            points at which to simulate. If the model is in discrete time,
            t must be an integer indicating how many steps to predict.

        u: function from R^1 to R^{n_control_features} or list/array, optional \
            (default None)
            Control inputs.
            If the model is continuous time, i.e. ``self.discrete_time == False``,
            this function should take in a time and output the values of each of
            the n_control_features control features as a list or numpy array.
            Alternatively, if the model is continuous time, ``u`` can also be an
            array of control inputs at each time step. In this case the array is
            fit with the interpolator specified by ``interpolator``.
            If the model is discrete time, i.e. ``self.discrete_time == True``,
            u should be a list (with ``len(u) == t``) or array (with
            ``u.shape[0] == 1``) giving the control inputs at each step.

        integrator: string, optional (default ``solve_ivp``)
            Function to use to integrate the system.
            Default is ``scipy.integrate.solve_ivp``. The only options
            currently supported are solve_ivp and odeint.

        stop_condition: function object, optional
            If model is in discrete time, optional function that gives a
            stopping condition for stepping the simulation forward.

        interpolator: callable, optional (default ``interp1d``)
            Function used to interpolate control inputs if ``u`` is an array.
            Default is ``scipy.interpolate.interp1d``.

        integrator_kws: dict, optional (default {})
            Optional keyword arguments to pass to the integrator

        interpolator_kws: dict, optional (default {})
            Optional keyword arguments to pass to the control input interpolator

        Returns
        -------
        x: numpy array, shape (n_samples, n_features)
            Simulation results
        """
        check_is_fitted(self, "model")
        if u is None and self.n_control_features_ > 0:
            raise TypeError("Model was fit using control variables, so u is required")

        if self.discrete_time:
            if not isinstance(t, int) or t <= 0:
                raise ValueError(
                    "For discrete time model, t must be an integer (indicating"
                    "the number of steps to predict)"
                )

            if stop_condition is not None:

                def check_stop_condition(xi):
                    return stop_condition(xi)

            else:

                def check_stop_condition(xi):
                    pass

            # New version of sklearn changes attribute name
            if float(__version__[:3]) >= 1.0:
                x = np.zeros((t, self.n_features_in_ - self.n_control_features_))
            else:
                x = np.zeros((t, self.n_input_features_ - self.n_control_features_))
            x[0] = x0

            if u is None or self.n_control_features_ == 0:
                if u is not None:
                    warnings.warn(
                        "Control variables u were ignored because control "
                        "variables were not used when the model was fit"
                    )
                for i in range(1, t):
                    x[i] = self.predict(x[i - 1 : i])
                    if check_stop_condition(x[i]):
                        return x[: i + 1]
            else:
                for i in range(1, t):
                    x[i] = self.predict(x[i - 1 : i], u=u[i - 1, np.newaxis])
                    if check_stop_condition(x[i]):
                        return x[: i + 1]
            return x
        else:
            if np.isscalar(t):
                raise ValueError(
                    "For continuous time model, t must be an array of time"
                    " points at which to simulate"
                )

            if u is None or self.n_control_features_ == 0:
                if u is not None:
                    warnings.warn(
                        "Control variables u were ignored because control "
                        "variables were not used when the model was fit"
                    )

                def rhs(t, x):
                    return self.predict(x[np.newaxis, :])[0]

            else:
                if not callable(u):
                    if interpolator is None:
                        u_fun = interp1d(
                            t, u, axis=0, kind="cubic", fill_value="extrapolate"
                        )
                    else:
                        u_fun = interpolator(t, u, **interpolator_kws)

                    t = t[:-1]
                    warnings.warn(
                        "Last time point dropped in simulation because "
                        "interpolation of control input was used. To avoid "
                        "this, pass in a callable for u."
                    )
                else:
                    u_fun = u

                if u_fun(t[0]).ndim == 1:

                    def rhs(t, x):
                        return self.predict(x[np.newaxis, :], u_fun(t).reshape(1, -1))[
                            0
                        ]

                else:

                    def rhs(t, x):
                        return self.predict(x[np.newaxis, :], u_fun(t))[0]

            # Need to hard-code below, because odeint and solve_ivp
            # have different syntax and integration options.
            if integrator == "solve_ivp":
                return (
                    (solve_ivp(rhs, (t[0], t[-1]), x0, t_eval=t, **integrator_kws)).y
                ).T
            elif integrator == "odeint":
                if integrator_kws.get("method") == "LSODA":
                    integrator_kws = {}
                return odeint(rhs, x0, t, tfirst=True, **integrator_kws)
            else:
                raise ValueError("Integrator not supported, exiting")

    @property
    def complexity(self):
        """
        Complexity of the model measured as the number of nonzero parameters.
        """
        return self.model.steps[-1][1].complexity


def _zip_like_sequence(x, t):
    """Create an iterable like zip(x, t), but works if t is scalar."""
    if isinstance(t, Sequence):
        return zip(x, t)
    else:
        return product(x, [t])


def _adapt_to_multiple_trajectories(x, t, x_dot, u):
    """Adapt model data not already in multiple_trajectories to that format.

    Arguments:
        x: Samples from which to make predictions.
        t: Time step between samples or array of collection times.
        x_dot: Pre-computed derivatives of the samples.
        u: Control variables

    Returns:
        Tuple of updated x, t, x_dot, u
    """
    if isinstance(x, Sequence):
        raise ValueError(
            "x is a Sequence, but multiple_trajectories not set.  "
            "Did you mean to set multiple trajectories?"
        )
    x = [x]
    if isinstance(t, Collection):
        t = [t]
    if x_dot is not None:
        x_dot = [x_dot]
    if u is not None:
        u = [u]
    return x, t, x_dot, u


def _comprehend_and_validate_inputs(x, t, x_dot, u, feature_library):
    """Validate input types, reshape arrays, and label axes"""

    def comprehend_and_validate(arr, t):
        arr = AxesArray(arr, comprehend_axes(arr))
        arr = feature_library.correct_shape(arr)
        return validate_no_reshape(arr, t)

    x = [comprehend_and_validate(xi, ti) for xi, ti in _zip_like_sequence(x, t)]
    if x_dot is not None:
        x_dot = [
            comprehend_and_validate(xdoti, ti)
            for xdoti, ti in _zip_like_sequence(x_dot, t)
        ]
    if u is not None:
        u = [comprehend_and_validate(ui, ti) for ui, ti in _zip_like_sequence(u, t)]

    return x, x_dot, u<|MERGE_RESOLUTION|>--- conflicted
+++ resolved
@@ -617,12 +617,6 @@
             x_dot_predict = [xd[:-1] for xd in x_dot_predict]
 
         x, x_dot = self._process_multiple_trajectories(x, t, x_dot)
-<<<<<<< HEAD
-        x = [ax_time_to_ax_sample(xi) for xi in x]
-        x_dot = [ax_time_to_ax_sample(xdoti) for xdoti in x_dot]
-        x_dot_predict = [ax_time_to_ax_sample(xdip) for xdip in x_dot_predict]
-=======
->>>>>>> 1e1b9bd3
 
         x_dot = concat_sample_axis(x_dot)
         x_dot_predict = concat_sample_axis(x_dot_predict)
