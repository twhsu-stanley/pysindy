--- conflicted
+++ resolved
@@ -10,10 +10,7 @@
 from sklearn.utils.validation import check_is_fitted
 
 from ..utils import AxesArray
-<<<<<<< HEAD
-=======
 from ..utils import comprehend_axes
->>>>>>> 285b02ca
 from ..utils import wrap_axes
 from .base import BaseFeatureLibrary
 from .base import x_sequence_or_item
@@ -233,23 +230,11 @@
         for x in x_full:
             if sparse.issparse(x) and x.format not in ["csr", "csc"]:
                 # create new with correct sparse
-<<<<<<< HEAD
-                axes = self.comprehend_axes(x)
-                x = x.asformat("csr")
-                wrap_axes(axes)(x)
-                # Can't use x = ax_time_to_ax_sample(x) b/c that creates
-                # an AxesArray
-                x.ax_sample = x.ax_time
-                x.ax_time = None
-
-            n_samples = x.shape[x.ax_sample]
-=======
                 axes = comprehend_axes(x)
                 x = x.asformat("csr")
                 wrap_axes(axes, x)
 
             n_samples = x.shape[x.ax_time]
->>>>>>> 285b02ca
             n_features = x.shape[x.ax_coord]
             if float(__version__[:3]) >= 1.0:
                 if n_features != self.n_features_in_:
