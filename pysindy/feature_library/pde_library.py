from itertools import combinations
from itertools import combinations_with_replacement as combinations_w_r
from itertools import product as iproduct

from numpy import array
from numpy import concatenate
from numpy import empty
from numpy import newaxis
from numpy import ones
from numpy import product
from numpy import reshape
from numpy import sum
from sklearn import __version__
from sklearn.utils import check_array
from sklearn.utils.validation import check_is_fitted

from .base import BaseFeatureLibrary
from pysindy.differentiation import FiniteDifference


class PDELibrary(BaseFeatureLibrary):
    """Generate a PDE library with custom functions.

    Parameters
    ----------
    library_functions : list of mathematical functions, optional (default None)
        Functions to include in the library. Each function will be
        applied to each input variable (but not their derivatives)

    derivative_order : int, optional (default 0)
        Order of derivative to take on each input variable, max 4

    spatial_grid : np.ndarray, optional (default None)
        The spatial grid for computing derivatives

    function_names : list of functions, optional (default None)
        List of functions used to generate feature names for each library
        function. Each name function must take a string input (representing
        a variable name), and output a string depiction of the respective
        mathematical function applied to that variable. For example, if the
        first library function is sine, the name function might return
        :math:`\\sin(x)` given :math:`x` as input. The function_names list
        must be the same length as library_functions.
        If no list of function names is provided, defaults to using
        :math:`[ f_0(x),f_1(x), f_2(x), \\ldots ]`.

    interaction_only : boolean, optional (default True)
        Whether to omit self-interaction terms.
        If True, function evaulations of the form :math:`f(x,x)` and :math:`f(x,y,x)`
        will be omitted, but those of the form :math:`f(x,y)` and :math:`f(x,y,z)`
        will be included.
        If False, all combinations will be included.

    include_bias : boolean, optional (default False)
        If True (default), then include a bias column, the feature in which
        all polynomial powers are zero (i.e. a column of ones - acts as an
        intercept term in a linear model).
        This is hard to do with just lambda functions, because if the system
        is not 1D, lambdas will generate duplicates.

    include_interaction : boolean, optional (default True)
        This is a different than the use for the PolynomialLibrary. If true,
        it generates all the mixed derivative terms. If false, the library
        will consist of only pure no-derivative terms and pure derivative
        terms, with no mixed terms.

    is_uniform : boolean, optional (default True)
        If True, assume the grid is uniform in all spatial directions, so
        can use uniform grid spacing for the derivative calculations.

    library_ensemble : boolean, optional (default False)
        Whether or not to use library bagging (regress on subset of the
        candidate terms in the library)

    ensemble_indices : integer array, optional (default [0])
        The indices to use for ensembling the library.

    Attributes
    ----------
    functions : list of functions
        Mathematical library functions to be applied to each input feature.

    function_names : list of functions
        Functions for generating string representations of each library
        function.

    n_input_features_ : int
        The total number of input features.
        WARNING: This is deprecated in scikit-learn version 1.0 and higher so
        we check the sklearn.__version__ and switch to n_features_in if needed.

    n_output_features_ : int
        The total number of output features. The number of output features
        is the product of the number of library functions and the number of
        input features.

    Examples
    --------
    >>> import numpy as np
    >>> from pysindy.feature_library import PDELibrary
    """

    def __init__(
        self,
        library_functions=[],
        derivative_order=0,
        spatial_grid=None,
        interaction_only=True,
        function_names=None,
        include_bias=False,
        include_interaction=True,
        is_uniform=False,
        library_ensemble=False,
        ensemble_indices=[0],
    ):
        super(PDELibrary, self).__init__(
            library_ensemble=library_ensemble, ensemble_indices=ensemble_indices
        )
        self.functions = library_functions
        self.derivative_order = derivative_order
        self.function_names = function_names
        self.interactions_only = interaction_only
        self.include_bias = include_bias
        self.include_interaction = include_interaction
        self.is_uniform = is_uniform

        if function_names and (len(library_functions) != len(function_names)):
            raise ValueError(
                "library_functions and function_names must have the same"
                " number of elements"
            )
        if derivative_order < 0:
            raise ValueError("The derivative order must be >0")

<<<<<<< HEAD
        if spatial_grid is None:
            raise ValueError("Spatial grid required")
=======
        if (spatial_grid is not None and derivative_order == 0) or (
            spatial_grid is None and derivative_order != 0
        ):
            raise ValueError(
                "Spatial grid and the derivative order must be "
                "defined at the same time"
            )

        if spatial_grid is None:
            spatial_grid = array([])
>>>>>>> f2c7b6ae

        # list of derivatives
        indices = ()
        if len(spatial_grid.shape) == 1:
            spatial_grid = reshape(spatial_grid, (len(spatial_grid), 1))
        dims = spatial_grid.shape[:-1]

        for i in range(0, len(dims)):
            indices = indices + (range(derivative_order + 1),)

        multiindices = []
        for ind in iproduct(*indices):
            current = array(ind)
            if sum(ind) > 0 and sum(ind) <= derivative_order:
                multiindices.append(current)
        multiindices = array(multiindices)
        num_derivatives = len(multiindices)

        self.num_derivatives = num_derivatives
        self.multiindices = multiindices
        self.spatial_grid = spatial_grid

    @staticmethod
    def _combinations(n_features, n_args, interaction_only):
        """Get the combinations of features to be passed to a library function."""
        comb = combinations if interaction_only else combinations_w_r
        return comb(range(n_features), n_args)

    def get_feature_names(self, input_features=None):
        """Return feature names for output features.

        Parameters
        ----------
        input_features : list of string, length n_features, optional
            String names for input features if available. By default,
            "x0", "x1", ... "xn_features" is used.

        Returns
        -------
        output_feature_names : list of string, length n_output_features
        """
        check_is_fitted(self)
        if float(__version__[:3]) >= 1.0:
            n_features = self.n_features_in_
        else:
            n_features = self.n_input_features

        if input_features is None:
            input_features = ["x%d" % i for i in range(n_features)]
        if self.function_names is None:
            self.function_names = list(
                map(
                    lambda i: (lambda *x: "f" + str(i) + "(" + ",".join(x) + ")"),
                    range(n_features),
                )
            )
        feature_names = []

        # Include constant term
        if self.include_bias:
            feature_names.append("1")

        # Include any non-derivative terms
<<<<<<< HEAD
=======

>>>>>>> f2c7b6ae
        for i, f in enumerate(self.functions):
            for c in self._combinations(
                n_features, f.__code__.co_argcount, self.interactions_only
            ):
                feature_names.append(
                    self.function_names[i](*[input_features[j] for j in c])
                )

        def derivative_string(multiindex):
            ret = ""
            for axis in range(len(self.spatial_grid.shape[:-1])):
                for i in range(multiindex[axis]):
                    ret = ret + str(axis + 1)
            return ret

        # Include derivative (integral) terms
        for k in range(self.num_derivatives):
            for j in range(n_features):
                feature_names.append(
                    input_features[j] + "_" + derivative_string(self.multiindices[k])
                )
        # Include mixed non-derivative + derivative (integral) terms
        if self.include_interaction:
            for k in range(self.num_derivatives):
                for i, f in enumerate(self.functions):
                    for c in self._combinations(
                        n_features,
                        f.__code__.co_argcount,
                        self.interactions_only,
                    ):
                        for jj in range(n_features):
                            feature_names.append(
                                self.function_names[i](*[input_features[j] for j in c])
                                + input_features[jj]
                                + "_"
                                + derivative_string(self.multiindices[k])
                            )
        return feature_names

    def fit(self, x, y=None):
        """Compute number of output features.

        Parameters
        ----------
        x : array-like, shape (n_samples, n_features)
            Measurement data.

        Returns
        -------
        self : instance
        """
        n_samples, n_features = check_array(x).shape
        if float(__version__[:3]) >= 1.0:
            self.n_features_in_ = n_features
        else:
            self.n_input_features_ = n_features

        n_output_features = 0
        # Count the number of non-derivative terms
        n_output_features = 0
        for f in self.functions:
            n_args = f.__code__.co_argcount
            n_output_features += len(
                list(self._combinations(n_features, n_args, self.interactions_only))
            )

        # Add the mixed derivative library_terms
        if self.include_interaction:
            n_output_features += n_output_features * n_features * self.num_derivatives
        # Add the pure derivative library terms
        n_output_features += n_features * self.num_derivatives

        # If there is a constant term, add 1 to n_output_features
        if self.include_bias:
            n_output_features += 1

        self.n_output_features_ = n_output_features

        return self

<<<<<<< HEAD
    # We should accept x with a shape (n_time, n_x1, n_x2, ... , n_xd, n_features),
    # and return the reshaped matrix
=======
>>>>>>> f2c7b6ae
    def transform(self, x):
        """Transform data to pde features

        Parameters
        ----------
        x : array-like, shape (n_samples, n_features)
            The data to transform, row by row.

        Returns
        -------
        xp : np.ndarray, shape (n_samples, n_output_features)
            The matrix of features, where n_output_features is the number of
            features generated from the tensor product of the derivative terms
            and the library_functions applied to combinations of the inputs.
        """
        check_is_fitted(self)

        x = check_array(x)

        n_samples, n_features = x.shape
        if float(__version__[:3]) >= 1.0:
            if n_features != self.n_features_in_:
                raise ValueError("x shape does not match training shape")
        else:
            if n_features != self.n_input_features_:
                raise ValueError("x shape does not match training shape")

        dims = self.spatial_grid.shape[:-1]
<<<<<<< HEAD
        num_time = n_samples // product(dims)
=======
        if product(dims) > 0:
            num_time = n_samples // product(dims)
        else:
            num_time = n_samples
>>>>>>> f2c7b6ae

        xp = empty((n_samples, self.n_output_features_), dtype=x.dtype)
        library_idx = 0

        # derivative terms
        library_derivatives = empty(
            (n_samples, n_features * self.num_derivatives), dtype=x.dtype
        )
        library_idx = 0

        for multiindex in self.multiindices:
            derivs = reshape(x, concatenate([dims, [num_time], [n_features]]))
            for axis in range(len(dims)):
                if multiindex[axis] > 0:
                    s = [0 for dim in self.spatial_grid.shape]
                    s[axis] = slice(dims[axis])
                    s[-1] = axis
                    derivs = FiniteDifference(
                        d=multiindex[axis], axis=axis
                    )._differentiate(derivs, self.spatial_grid[tuple(s)])
            library_derivatives[:, library_idx : library_idx + n_features] = reshape(
                derivs, (n_samples, n_features)
            )
            library_idx += n_features

        # library function terms
        n_library_terms = 0
        for f in self.functions:
            for c in self._combinations(
                n_features, f.__code__.co_argcount, self.interactions_only
            ):
                n_library_terms += 1

        library_functions = empty((n_samples, n_library_terms), dtype=x.dtype)
        library_idx = 0
        for f in self.functions:
            for c in self._combinations(
                n_features, f.__code__.co_argcount, self.interactions_only
            ):
                library_functions[:, library_idx] = reshape(
                    f(*[x[:, j] for j in c]), (n_samples)
                )
                library_idx += 1

        library_idx = 0

        # constant term
        if self.include_bias:
            xp[:, library_idx] = ones(n_samples, dtype=x.dtype)
            library_idx += 1

        # library function terms
        xp[:, library_idx : library_idx + n_library_terms] = library_functions
        library_idx += n_library_terms

        # pure derivative terms
        xp[
            :, library_idx : library_idx + self.num_derivatives * n_features
        ] = library_derivatives
        library_idx += self.num_derivatives * n_features

        # mixed function derivative terms
        # Should include a self.interactions_only case as well?
        if self.include_interaction:
            xp[
                :,
                library_idx : library_idx
                + n_library_terms * self.num_derivatives * n_features,
            ] = reshape(
                library_functions[:, :, newaxis] * library_derivatives[:, newaxis, :],
                (n_samples, n_library_terms * self.num_derivatives * n_features),
            )
            library_idx += n_library_terms * self.num_derivatives * n_features

        return self._ensemble(xp)<|MERGE_RESOLUTION|>--- conflicted
+++ resolved
@@ -132,10 +132,6 @@
         if derivative_order < 0:
             raise ValueError("The derivative order must be >0")
 
-<<<<<<< HEAD
-        if spatial_grid is None:
-            raise ValueError("Spatial grid required")
-=======
         if (spatial_grid is not None and derivative_order == 0) or (
             spatial_grid is None and derivative_order != 0
         ):
@@ -146,7 +142,6 @@
 
         if spatial_grid is None:
             spatial_grid = array([])
->>>>>>> f2c7b6ae
 
         # list of derivatives
         indices = ()
@@ -210,10 +205,7 @@
             feature_names.append("1")
 
         # Include any non-derivative terms
-<<<<<<< HEAD
-=======
-
->>>>>>> f2c7b6ae
+
         for i, f in enumerate(self.functions):
             for c in self._combinations(
                 n_features, f.__code__.co_argcount, self.interactions_only
@@ -294,11 +286,6 @@
 
         return self
 
-<<<<<<< HEAD
-    # We should accept x with a shape (n_time, n_x1, n_x2, ... , n_xd, n_features),
-    # and return the reshaped matrix
-=======
->>>>>>> f2c7b6ae
     def transform(self, x):
         """Transform data to pde features
 
@@ -327,14 +314,10 @@
                 raise ValueError("x shape does not match training shape")
 
         dims = self.spatial_grid.shape[:-1]
-<<<<<<< HEAD
-        num_time = n_samples // product(dims)
-=======
         if product(dims) > 0:
             num_time = n_samples // product(dims)
         else:
             num_time = n_samples
->>>>>>> f2c7b6ae
 
         xp = empty((n_samples, self.n_output_features_), dtype=x.dtype)
         library_idx = 0
