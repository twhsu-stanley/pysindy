from .base import ConcatLibrary
from .custom_library import CustomLibrary
from .fourier_library import FourierLibrary
from .identity_library import IdentityLibrary
from .pde_library import PDELibrary
from .polynomial_library import PolynomialLibrary
from .sindy_pi_library import SINDyPILibrary

__all__ = [
    "ConcatLibrary",
    "CustomLibrary",
    "FourierLibrary",
    "IdentityLibrary",
    "PolynomialLibrary",
<<<<<<< HEAD
    "PDELibrary",
=======
    "SINDyPILibrary",
>>>>>>> bd681fe6
]<|MERGE_RESOLUTION|>--- conflicted
+++ resolved
@@ -12,9 +12,6 @@
     "FourierLibrary",
     "IdentityLibrary",
     "PolynomialLibrary",
-<<<<<<< HEAD
     "PDELibrary",
-=======
     "SINDyPILibrary",
->>>>>>> bd681fe6
 ]