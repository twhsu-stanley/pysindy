import numpy as np
from sklearn.linear_model import ridge_regression

from .base import BaseOptimizer


class SSR(BaseOptimizer):
    """Stepwise sparse regression (SSR) greedy algorithm.

    Attempts to minimize the objective function
    :math:`\\|y - Xw\\|^2_2 + \\alpha \\|w\\|^2_2`
    by iteratively eliminating the smallest coefficient

    See the following reference for more details:

        Boninsegna, Lorenzo, Feliks Nüske, and Cecilia Clementi.
        "Sparse learning of stochastic dynamical equations."
        The Journal of chemical physics 148.24 (2018): 241723.

    Parameters
    ----------

    max_iter : int, optional (default 20)
        Maximum iterations of the optimization algorithm.

    fit_intercept : boolean, optional (default False)
        Whether to calculate the intercept for this model. If set to false, no
        intercept will be used in calculations.

    normalize_columns : boolean, optional (default False)
        Normalize the columns of x (the SINDy library terms) before regression
        by dividing by the L2-norm. Note that the 'normalize' option in sklearn
        is deprecated in sklearn versions >= 1.0 and will be removed.

    copy_X : boolean, optional (default True)
        If True, X will be copied; else, it may be overwritten.

    kappa : float, optional (default None)
        If passed, compute the MSE errors with an extra L0 term with
        strength equal to kappa times the condition number of Theta.

    criteria : string, optional (default "coefficient_value")
        The criteria to use for truncating a coefficient each iteration.

    alpha : float, optional (default 0.05)
        Optional L2 (ridge) regularization on the weight vector.

    ridge_kw : dict, optional (default None)
        Optional keyword arguments to pass to the ridge regression.

    Attributes
    ----------
    coef_ : array, shape (n_features,) or (n_targets, n_features)
        Weight vector(s).

    history_ : list
        History of ``coef_``. ``history_[k]`` contains the values of
        ``coef_`` at iteration k of SSR

    err_history_ : list
        History of ``coef_``. ``history_[k]`` contains the MSE of each
        ``coef_`` at iteration k of SSR

    Examples
    --------
    >>> import numpy as np
    >>> from scipy.integrate import odeint
    >>> from pysindy import SINDy
    >>> from pysindy.optimizers import SSR
    >>> lorenz = lambda z,t : [10*(z[1] - z[0]),
    >>>                        z[0]*(28 - z[2]) - z[1],
    >>>                        z[0]*z[1] - 8/3*z[2]]
    >>> t = np.arange(0,2,.002)
    >>> x = odeint(lorenz, [-8,8,27], t)
    >>> opt = SSR(alpha=.5)
    >>> model = SINDy(optimizer=opt)
    >>> model.fit(x, t=t[1]-t[0])
    >>> model.print()
    x0' = -9.999 1 + 9.999 x0
    x1' = 27.984 1 + -0.996 x0 + -1.000 1 x1
    x2' = -2.666 x1 + 1.000 1 x0
    """

    def __init__(
        self,
        alpha=0.05,
        max_iter=20,
        ridge_kw=None,
        normalize_columns=False,
        fit_intercept=False,
        copy_X=True,
        criteria="coefficient_value",
        kappa=None,
    ):
        super(SSR, self).__init__(
            max_iter=max_iter,
            fit_intercept=fit_intercept,
            copy_X=copy_X,
            normalize_columns=normalize_columns,
        )

        if alpha < 0:
            raise ValueError("alpha cannot be negative")

        if max_iter <= 0:
            raise ValueError("max iteration must be > 0")

        if criteria != "coefficient_value" and criteria != "model_residual":
            raise ValueError(
                "The only implemented criteria for sparsifying models "
                " are coefficient_value (zeroing out the smallest coefficient)"
                " or model_residual (choosing the N-1 term model with)"
                " the smallest residual error."
            )

        self.criteria = criteria
        self.alpha = alpha
        self.ridge_kw = ridge_kw
<<<<<<< HEAD
        self.L0_penalty = L0_penalty
=======
        self.normalize_columns = normalize_columns
        self.kappa = kappa
>>>>>>> 649b63d9

    def _coefficient_value(self, coef):
        """Eliminate the smallest element of the weight vector(s)"""
        c = coef
        inds_nonzero = np.ravel(np.nonzero(c))
        c_nonzero = c[inds_nonzero]
        smallest_ind = np.argmin(np.abs(c_nonzero))
        c[inds_nonzero[smallest_ind]] = 0.0
        return c, inds_nonzero[smallest_ind]

    def _model_residual(self, x, y, coef, inds):
        """Choose model with lowest residual error"""
        x_shape = np.shape(x)[1]
        c = np.zeros((x_shape, x_shape - 1))
        err = np.zeros(x_shape)
        for i in range(x_shape):
            mask = np.ones(x_shape, dtype=bool)
            mask[i] = False
            c[i, :] = self._regress(x[:, mask], y)
            err[i] = np.sum((y - x[:, mask] @ c[i, :]) ** 2)
        min_err = np.argmin(err)
        # Figure out where this index is in the larger coef matrix
        total_ind = min_err
        q = -1
        for i in range(len(inds)):
            if q == min_err:
                break
            if not inds[i]:
                total_ind += 1
            else:
                q = q + 1
        cc = coef
        cc[total_ind] = 0.0
        return cc, total_ind

    def _regress(self, x, y):
        """Perform the ridge regression"""
        kw = self.ridge_kw or {}
        coef = ridge_regression(x, y, self.alpha, **kw)
        self.iters += 1
        return coef

    def _reduce(self, x, y):
        """Performs at most ``self.max_iter`` iterations of the
        SSR greedy algorithm.
        """
        n_samples, n_features = x.shape
        n_targets = y.shape[1]

        coef = self._regress(x, y)
        inds = np.ones((n_targets, n_features), dtype=bool)
        self.err_history_ = []
        for k in range(self.max_iter):
            for i in range(n_targets):
                if not np.allclose(coef[i, :], 0.0):
                    if self.criteria == "coefficient_value":
                        coef[i, :], ind = self._coefficient_value(coef[i, :])
                    else:
                        coef[i, :], ind = self._model_residual(
                            x[:, inds[i, :]], y[:, i], coef[i, :], inds[i, :]
                        )
                    inds[i, ind] = False
                    if np.sum(np.asarray(inds[i, :], dtype=int)) <= n_targets:
                        # No terms left to sparsify
                        break
<<<<<<< HEAD
                    coef[i, inds[i, :]] = self._regress(x[:, inds[i, :]], y[:, i])

            self.history_.append(np.copy(coef))
            if self.L0_penalty is not None:
                l0_penalty = self.L0_penalty * np.linalg.cond(x)
=======
                    coef[i, inds[i, :]] = self._regress(
                        x_normed[:, inds[i, :]], y[:, i]
                    )
            if self.normalize_columns:
                self.history_.append(np.multiply(reg, np.copy(coef)))
            else:
                self.history_.append(np.copy(coef))
            if self.kappa is not None:
                l0_penalty = self.kappa * np.linalg.cond(x)
>>>>>>> 649b63d9
                self.err_history_.append(
                    np.sum((y - x @ coef.T) ** 2) + l0_penalty * np.count_nonzero(coef)
                )
            else:
                self.err_history_.append(np.sum((y - x @ coef.T) ** 2))
            if np.any(np.sum(np.asarray(inds, dtype=int), axis=1) <= n_targets):
                # each equation has one last term
                break
        err_min = np.argmin(self.err_history_)
        self.coef_ = np.asarray(self.history_)[err_min, :, :]<|MERGE_RESOLUTION|>--- conflicted
+++ resolved
@@ -116,12 +116,8 @@
         self.criteria = criteria
         self.alpha = alpha
         self.ridge_kw = ridge_kw
-<<<<<<< HEAD
-        self.L0_penalty = L0_penalty
-=======
         self.normalize_columns = normalize_columns
         self.kappa = kappa
->>>>>>> 649b63d9
 
     def _coefficient_value(self, coef):
         """Eliminate the smallest element of the weight vector(s)"""
@@ -187,23 +183,11 @@
                     if np.sum(np.asarray(inds[i, :], dtype=int)) <= n_targets:
                         # No terms left to sparsify
                         break
-<<<<<<< HEAD
                     coef[i, inds[i, :]] = self._regress(x[:, inds[i, :]], y[:, i])
 
             self.history_.append(np.copy(coef))
-            if self.L0_penalty is not None:
-                l0_penalty = self.L0_penalty * np.linalg.cond(x)
-=======
-                    coef[i, inds[i, :]] = self._regress(
-                        x_normed[:, inds[i, :]], y[:, i]
-                    )
-            if self.normalize_columns:
-                self.history_.append(np.multiply(reg, np.copy(coef)))
-            else:
-                self.history_.append(np.copy(coef))
             if self.kappa is not None:
                 l0_penalty = self.kappa * np.linalg.cond(x)
->>>>>>> 649b63d9
                 self.err_history_.append(
                     np.sum((y - x @ coef.T) ** 2) + l0_penalty * np.count_nonzero(coef)
                 )
