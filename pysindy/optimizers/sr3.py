--- conflicted
+++ resolved
@@ -14,8 +14,7 @@
     Sparse relaxed regularized regression.
 
     Attempts to minimize the objective function
-<<<<<<< HEAD
-
+    
     .. math::
 
         0.5\\|y-Xw\\|^2_2 + lambda \\times R(v)
@@ -26,10 +25,6 @@
 
         Zheng, Peng, et al. "A unified framework for sparse relaxed
         regularized regression: Sr3." IEEE Access 7 (2018): 1404-1423.
-=======
-    0.5 * ||y-Xw||^2_2 + lambda * R(v) + (0.5 / nu) * ||w-v||^2_2
-    where R(v) is a regularization function.
->>>>>>> ef60f812
 
     Parameters
     ----------
@@ -118,14 +113,12 @@
         normalize=False,
         fit_intercept=False,
         copy_X=True,
-        unbias=True,
     ):
         super(SR3, self).__init__(
             max_iter=max_iter,
             normalize=normalize,
             fit_intercept=fit_intercept,
             copy_X=copy_X,
-            unbias=unbias,
         )
 
         if threshold < 0:
