--- conflicted
+++ resolved
@@ -468,18 +468,8 @@
 
         return PC_tensor, PL_tensor_unsym, PL_tensor, PQ_tensor, PT_tensor, PM_tensor
 
-<<<<<<< HEAD
     def _update_A(self, A_old, PW):
         """Update the proxy enstrophy quadratic form, :math:`A`?
-=======
-    def _update_coef_constraints(self, H, x_transpose_y, P_transpose_A, coef_sparse):
-        """Solves the coefficient update analytically if reg_weight_lam = 0"""
-        g = x_transpose_y + P_transpose_A / self.eta
-        inv1 = np.linalg.pinv(H, rcond=1e-10)
-        inv2 = np.linalg.pinv(
-            self.constraint_lhs.dot(inv1).dot(self.constraint_lhs.T), rcond=1e-10
-        )
->>>>>>> 454586d6
 
         Currently, this function projects a proxy of the quadratic form onto the
         negative definite cone (w/tol gamma) and then "projects" the exitisting
@@ -512,61 +502,19 @@
     def _objective(self, x, y, coef_sparse, A, PW, k):
         """Objective function"""
         # Compute the errors
-<<<<<<< HEAD
         sindy_loss = (y - np.dot(x, coef_sparse)) ** 2
         relax_loss = (A - PW) ** 2
         Qijk = np.einsum("ya,abcde,ed", self.enstrophy.P, self.PQ_, coef_sparse)
         # Qijk is H0 in the paper
         Qijk_permsum = _permutation_asymmetry(Qijk) * 3
         H0tilde = _convert_quad_terms_to_ens_basis(Qijk_permsum, self.enstrophy)
-        L1 = self.threshold * np.sum(np.abs(coef_sparse.flatten()))
+        L1 = self.reg_weight_lam * np.sum(np.abs(coef_sparse.flatten()))
         sindy_loss = 0.5 * np.sum(sindy_loss)
         relax_loss = 0.5 * np.sum(relax_loss) / self.eta
         nonlin_ens_loss = 0.5 * np.sum(Qijk**2) / self.alpha
         cubic_ens_loss = 0.5 * np.sum(H0tilde**2) / self.beta
 
         obj = sindy_loss + relax_loss + L1
-=======
-        R2 = (y - np.dot(x, coef_sparse)) ** 2
-        A2 = (A - PW) ** 2
-        Qijk = np.tensordot(
-            self.mod_matrix,
-            np.tensordot(self.PQ_, coef_sparse, axes=([4, 3], [0, 1])),
-            axes=([1], [0]),
-        )
-        beta2 = (
-            Qijk + np.transpose(Qijk, [1, 2, 0]) + np.transpose(Qijk, [2, 0, 1])
-        ) ** 2
-        L1 = np.sum(self.reg_weight_lam * np.abs(coef_sparse.flatten()))
-        R2 = 0.5 * np.sum(R2)
-        stability_term = 0.5 * np.sum(A2) / self.eta
-        alpha_term = 0.5 * np.sum(Qijk**2) / self.alpha
-        beta_term = 0.5 * np.sum(beta2) / self.beta
-
-        # convoluted way to print every max_iter / 10 iterations
-        if self.verbose and k % max(1, self.max_iter // 10) == 0:
-            row = [
-                k,
-                R2,
-                stability_term,
-                L1,
-                alpha_term,
-                beta_term,
-                R2 + stability_term + L1 + alpha_term + beta_term,
-            ]
-            if np.any(self.reg_weight_lam == 0):
-                if k % max(int(self.max_iter / 10.0), 1) == 0:
-                    print(
-                        "{0:5d} ... {1:8.3e} ... {2:8.3e} ... {3:8.2e}"
-                        " ... {4:8.2e} ... {5:8.2e} ... {6:8.2e}".format(*row)
-                    )
-            else:
-                print(
-                    "{0:5d} ... {1:8.3e} ... {2:8.3e} ... {3:8.2e}"
-                    " ... {4:8.2e} ... {5:8.2e} ... {6:8.2e}".format(*row)
-                )
-        obj = R2 + stability_term + L1
->>>>>>> 454586d6
         if self.method == "local":
             obj += nonlin_ens_loss + nonlin_ens_loss
 
@@ -577,15 +525,8 @@
             )
         return obj
 
-<<<<<<< HEAD
     def _update_coef_sparse_rs(self, var_len, x_expanded, y, Pmatrix, A, coef_prev):
-        """Solve coefficient update with CVXPY if threshold != 0"""
-=======
-    def _update_coef_sparse_rs(
-        self, n_tgts, n_features, var_len, x_expanded, y, Pmatrix, A, coef_prev
-    ):
         """Solve coefficient update with CVXPY if reg_weight_lam != 0"""
->>>>>>> 454586d6
         xi, cost = self._create_var_and_part_cost(var_len, x_expanded, y)
         cost = cost + cp.sum_squares(Pmatrix @ xi - A.flatten()) / self.eta
 
@@ -706,13 +647,8 @@
         A_new = self._update_A(prev_A - self.alpha_A * relax_err_wrt_proxy, AS_coeff)
         return trap_new, A_new
 
-<<<<<<< HEAD
     def _solve_nonsparse_relax_and_split(self, hess, gradient_constant):
-        """Update for the coefficients if threshold = 0."""
-=======
-    def _solve_nonsparse_relax_and_split(self, H, xTy, P_transpose_A, coef_prev):
         """Update for the coefficients if reg_weight_lam = 0."""
->>>>>>> 454586d6
         if self.use_constraints:
             coef_nonsparse = _equality_constrained_linlsq(
                 hess, gradient_constant, self.constraint_lhs, self.constraint_rhs
